# See https://pre-commit.com for more information
# See https://pre-commit.com/hooks.html for more hooks
repos:
  - repo: local
    hooks:
      - id: yarn-format
        name: run yarn format
        language: system
        entry: bash -c 'cd www && yarn format'
        pass_filenames: false
        files: ^www/

  - repo: https://github.com/pre-commit/pre-commit-hooks
    rev: v4.4.0
    hooks:
      - id: debug-statements
      - id: trailing-whitespace
<<<<<<< HEAD
=======
        exclude: ^server/trials
      - id: check-added-large-files
>>>>>>> 322b5cff
      - id: detect-private-key

  - repo: https://github.com/charliermarsh/ruff-pre-commit
    rev: v0.0.282
    hooks:
      - id: ruff
        files: ^server/(reflector|tests)/

  - repo: https://github.com/psf/black
    rev: 23.1.0
    hooks:
      - id: black
        files: ^server/(reflector|tests)/<|MERGE_RESOLUTION|>--- conflicted
+++ resolved
@@ -15,11 +15,7 @@
     hooks:
       - id: debug-statements
       - id: trailing-whitespace
-<<<<<<< HEAD
-=======
         exclude: ^server/trials
-      - id: check-added-large-files
->>>>>>> 322b5cff
       - id: detect-private-key
 
   - repo: https://github.com/charliermarsh/ruff-pre-commit
