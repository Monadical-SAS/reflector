--- conflicted
+++ resolved
@@ -19,11 +19,7 @@
         <p className="text-gray-500">Capture The Signal, Not The Noise</p>
       </div>
 
-<<<<<<< HEAD
-      <Recorder setStream={setStream} onStop={() => serverData?.peer?.send(JSON.stringify({ cmd: 'STOP' }))}/>
-=======
       <Recorder setStream={setStream} serverData={serverData} />
->>>>>>> 1be333b5
       <Dashboard
         transcriptionText={serverData.text ?? "..."}
         finalSummary={serverData.finalSummary}
