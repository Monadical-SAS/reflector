--- conflicted
+++ resolved
@@ -1,21 +1,16 @@
 "use client";
 import React, { useState } from "react";
-<<<<<<< HEAD
 import Recorder from "./components/record.js";
-=======
-import Record from "./components/record.js";
->>>>>>> 8168e13d
 import { Dashboard } from "./components/dashboard.js";
 import useWebRTC from "./components/webrtc.js";
 import "../public/button.css";
 
 const App = () => {
-<<<<<<< HEAD
   const [stream, setStream] = useState(null);
 
   // This is where you'd send the stream and receive the data from the server.
   // transcription, summary, etc
-  const serverData = useWebRTC(stream);
+  const serverData = useWebRTC(stream, () => {});
   const text = serverData?.text ?? "";
 
   return (
@@ -25,56 +20,17 @@
         <p className="text-gray-500">Capture The Signal, Not The Noise</p>
       </div>
 
-      <Recorder setStream={setStream}/>
+      <Recorder setStream={setStream} onStop={() => serverData.peer.send(JSON.stringify({ cmd: 'STOP' }))}/>
       <Dashboard
-        serverData={serverData}
-        transcriptionText={`[${serverData?.timestamp?.substring(2) ?? "??"}] ${text}`}
+        transcriptionText={serverData.text ?? "(No transcription text)"}
+        finalSummary={serverData.finalSummary}
+        topics={serverData.topics ?? []}
+        stream={stream}
       />
 
       <footer className="w-full bg-gray-800 text-center py-4 mt-auto text-white">
         Reflector © 2023 Monadical
       </footer>
-=======
-  const [isRecording, setIsRecording] = useState(false);
-  const [splashScreen, setSplashScreen] = useState(true);
-  const [stream, setStream] = useState(null);
-
-  const handleRecord = (recording) => {
-    setIsRecording(recording);
-    setSplashScreen(false);
-
-    if (recording) {
-      navigator.mediaDevices
-        .getUserMedia({ audio: true })
-        .then(setStream)
-        .catch((err) => console.error(err));
-    } else if (!recording && serverData.peer) {
-      serverData.peer.send(JSON.stringify({ cmd: 'STOP' }));
-    }
-  };
-
-
-  const serverData = useWebRTC(stream, setIsRecording);
-
-  return (
-    <div className="flex flex-col items-center justify-center min-h-screen bg-gray-100">
-      {splashScreen && (
-        <Record
-          isRecording={isRecording}
-          onRecord={(recording) => handleRecord(recording)}
-        />
-      )}
-      {!splashScreen && (
-        <Dashboard
-          isRecording={isRecording}
-          onRecord={(recording) => handleRecord(recording)}
-          transcriptionText={serverData.text ?? "(No transcription text)"}
-          finalSummary={serverData.finalSummary}
-          topics={serverData.topics ?? []}
-          stream={stream}
-        />
-      )}
->>>>>>> 8168e13d
     </div>
   );
 };
