"use client";
import React, { useState } from "react";
import Recorder from "./components/record.js";
import { Dashboard } from "./components/dashboard.js";
import useWebRTC from "./components/webrtc.js";
import "../public/button.css";

const App = () => {
<<<<<<< HEAD
  const [stream, setStream] = useState(null);

  // This is where you'd send the stream and receive the data from the server.
  // transcription, summary, etc
  const serverData = useWebRTC(stream, () => {});
  const text = serverData?.text ?? "";

  return (
    <div className="flex flex-col items-center h-[100svh]">
      <div className="text-center py-6 mt-10">
        <h1 className="text-5xl font-bold text-blue-500">Reflector</h1>
        <p className="text-gray-500">Capture The Signal, Not The Noise</p>
      </div>

      <Recorder setStream={setStream} onStop={() => serverData.peer.send(JSON.stringify({ cmd: 'STOP' }))}/>
      <Dashboard
        transcriptionText={serverData.text ?? "(No transcription text)"}
        finalSummary={serverData.finalSummary}
        topics={serverData.topics ?? []}
        stream={stream}
      />

      <footer className="w-full bg-gray-800 text-center py-4 mt-auto text-white">
        Reflector © 2023 Monadical
      </footer>
=======
  const [isRecording, setIsRecording] = useState(false);
  const [stream, setStream] = useState(null);

  const handleRecord = (recording) => {
    setIsRecording(recording);

    if (recording) {
      navigator.mediaDevices
        .getUserMedia({ audio: true })
        .then(setStream)
        .catch((err) => console.error(err));
    } else if (!recording && serverData.peer) {
      serverData.peer.send(JSON.stringify({ cmd: "STOP" }));
    }
  };

  const serverData = useWebRTC(stream, setIsRecording);

  return (
    <div className="flex flex-col items-center h-[100svh]">
      <div className="text-center py-6 mt-10">
        <h1 className="text-5xl font-bold text-blue-500">Reflector</h1>
        <p className="text-gray-500">Capture The Signal, Not The Noise</p>
      </div>

      <Recorder setStream={setStream} />
      <Dashboard
        isRecording={isRecording}
        onRecord={(recording) => handleRecord(recording)}
        transcriptionText={serverData.text ?? "..."}
        finalSummary={serverData.finalSummary}
        topics={serverData.topics ?? []}
        stream={stream}
      />
>>>>>>> 43cba76c
    </div>
  );
};

export default App;<|MERGE_RESOLUTION|>--- conflicted
+++ resolved
@@ -6,13 +6,11 @@
 import "../public/button.css";
 
 const App = () => {
-<<<<<<< HEAD
   const [stream, setStream] = useState(null);
 
   // This is where you'd send the stream and receive the data from the server.
   // transcription, summary, etc
   const serverData = useWebRTC(stream, () => {});
-  const text = serverData?.text ?? "";
 
   return (
     <div className="flex flex-col items-center h-[100svh]">
@@ -23,51 +21,11 @@
 
       <Recorder setStream={setStream} onStop={() => serverData.peer.send(JSON.stringify({ cmd: 'STOP' }))}/>
       <Dashboard
-        transcriptionText={serverData.text ?? "(No transcription text)"}
-        finalSummary={serverData.finalSummary}
-        topics={serverData.topics ?? []}
-        stream={stream}
-      />
-
-      <footer className="w-full bg-gray-800 text-center py-4 mt-auto text-white">
-        Reflector © 2023 Monadical
-      </footer>
-=======
-  const [isRecording, setIsRecording] = useState(false);
-  const [stream, setStream] = useState(null);
-
-  const handleRecord = (recording) => {
-    setIsRecording(recording);
-
-    if (recording) {
-      navigator.mediaDevices
-        .getUserMedia({ audio: true })
-        .then(setStream)
-        .catch((err) => console.error(err));
-    } else if (!recording && serverData.peer) {
-      serverData.peer.send(JSON.stringify({ cmd: "STOP" }));
-    }
-  };
-
-  const serverData = useWebRTC(stream, setIsRecording);
-
-  return (
-    <div className="flex flex-col items-center h-[100svh]">
-      <div className="text-center py-6 mt-10">
-        <h1 className="text-5xl font-bold text-blue-500">Reflector</h1>
-        <p className="text-gray-500">Capture The Signal, Not The Noise</p>
-      </div>
-
-      <Recorder setStream={setStream} />
-      <Dashboard
-        isRecording={isRecording}
-        onRecord={(recording) => handleRecord(recording)}
         transcriptionText={serverData.text ?? "..."}
         finalSummary={serverData.finalSummary}
         topics={serverData.topics ?? []}
         stream={stream}
       />
->>>>>>> 43cba76c
     </div>
   );
 };
