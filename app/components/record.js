--- conflicted
+++ resolved
@@ -2,42 +2,6 @@
 
 import WaveSurfer from "wavesurfer.js";
 
-<<<<<<< HEAD
-import Dropdown from 'react-dropdown'
-import 'react-dropdown/style.css'
-
-import CustomRecordPlugin from './CustomRecordPlugin'
-
-
-export default function Recorder(props) {
-  const waveformRef = useRef()
-  const [wavesurfer, setWavesurfer] = useState(null)
-  const [record, setRecord] = useState(null)
-  const [isRecording, setIsRecording] = useState(false)
-  const [isPlaying, setIsPlaying] = useState(false)
-  const [deviceId, setDeviceId] = useState(null)
-  const [ddOptions, setDdOptions] = useState([])
-
-  useEffect(() => {
-    document.getElementById('play-btn').disabled = true
-
-    navigator.mediaDevices.enumerateDevices().then(devices => {
-      const audioDevices = devices
-        .filter(d => d.kind === 'audioinput')
-        .map(d => ({value: d.deviceId, label: d.label}))
-      
-      if (audioDevices.length < 1) return console.log("no audio input devices")
-
-      setDdOptions(audioDevices)
-      setDeviceId(audioDevices[0].value)
-    })
-
-    if(waveformRef.current) {
-      const _wavesurfer = WaveSurfer.create({
-        container: waveformRef.current,
-        waveColor: "#333",
-        progressColor: "#0178FF",
-=======
 import Dropdown from "react-dropdown";
 import "react-dropdown/style.css";
 
@@ -71,69 +35,10 @@
         container: waveformRef.current,
         waveColor: "#cc3347",
         progressColor: "#0178FFπ",
->>>>>>> 29351def
         cursorColor: "OrangeRed",
         hideScrollbar: true,
         autoCenter: true,
         barWidth: 2,
-<<<<<<< HEAD
-      })
-      const wsWrapper = _wavesurfer.getWrapper()
-      wsWrapper.style.cursor = 'pointer'
-      wsWrapper.style.backgroundColor = 'lightgray'
-      wsWrapper.style.borderRadius = '15px'
-
-      _wavesurfer.on('play', () => {
-        setIsPlaying(true)
-      })
-      _wavesurfer.on('pause', () => {
-        setIsPlaying(false)
-      })
-
-      setRecord(_wavesurfer.registerPlugin(CustomRecordPlugin.create()))
-      setWavesurfer(_wavesurfer)
-      return () => {
-        _wavesurfer.destroy()
-        setIsRecording(false)
-        setIsPlaying(false)
-      }
-    }
-  }, [])
-
-  const handleRecClick = async () => {
-    if (!record) return console.log("no record")
-
-    if(record?.isRecording()) {
-      record.stopRecording()
-      setIsRecording(false)
-      document.getElementById('play-btn').disabled = false
-    } else {
-      const stream = await navigator.mediaDevices.getUserMedia({ audio: { deviceId } })
-      await record.startRecording(stream)
-      props.setStream(stream)
-      setIsRecording(true)
-    }
-  }
-
-  const handlePlayClick = () => {
-    wavesurfer?.playPause()
-  }
-
-  const handleDropdownChange = (e) => {
-    setDeviceId(e.value)
-  }
-
-  return (
-    <div className="flex flex-col items-center justify-center max-w-[90vw] w-full">
-      <div className="flex my-2 mx-auto">
-        <Dropdown options={ddOptions} onChange={handleDropdownChange} value={ddOptions[0]} />
-        &nbsp;
-        <button onClick={handleRecClick} data-color={isRecording ? "red" : "blue"}>
-          {isRecording ? "Stop" : "Record"}
-        </button>
-        &nbsp;
-        <button id="play-btn" onClick={handlePlayClick} data-color={isPlaying ? "orange" : "green"}>
-=======
       });
       const wsWrapper = _wavesurfer.getWrapper();
       wsWrapper.style.cursor = "pointer";
@@ -203,12 +108,11 @@
           onClick={handlePlayClick}
           data-color={isPlaying ? "orange" : "green"}
         >
->>>>>>> 29351def
           {isPlaying ? "Pause" : "Play"}
         </button>
       </div>
       <div ref={waveformRef} className="w-full"></div>
       {/* TODO: Download audio <a> tag */}
     </div>
-  )
+  );
 }