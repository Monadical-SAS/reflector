import { Mulberry32 } from "../utils.js";
import React, { useState, useEffect } from "react";

export function Dashboard(props) {
  const [openIndex, setOpenIndex] = useState(null);
  const [liveTranscript, setLiveTranscript] = useState("");

  const fakeTranscripts = [
    "This is the first transcript. We are discussing the current situation of our company. We are currently leading the market with a significant margin, and our future outlook is also very promising...",
    "Here is the second transcript. We are now moving to our next topic, which is the progress in our ongoing projects. Most of them are on schedule and the quality of work is up to our standard...",
    "This is the third transcript. It's about the financial status of our company. We are doing quite well financially. The revenue for this quarter is higher than expected...",
    // add more fake transcripts as needed
  ];

  useEffect(() => {
    // Randomly select a fake transcript
    const selectedTranscript =
      fakeTranscripts[Math.floor(Math.random() * fakeTranscripts.length)];
    // Split the selected transcript into characters
    const characters = Array.from(selectedTranscript);

    let counter = 0;
    let liveTranscriptCopy = "";
    let intervalId = setInterval(() => {
      if (counter < characters.length) {
        liveTranscriptCopy += characters[counter];
        setLiveTranscript(liveTranscriptCopy);
        counter++;
      } else {
        clearInterval(intervalId);
      }
    }, 50); // delay of 100ms

    // Cleanup function to clear the interval when the component unmounts
    return () => clearInterval(intervalId);
  }, []);

  const generateDecibelData = (x) => {
    let data = [];
    let random = Mulberry32(123456789 + x);
    for (let i = 0; i < 50; i++) {
      data.push(Math.floor(random() * 30) + 10); // generate random values between 10 and 40
    }
    return data;
  };
  const generateDecibelGraph = (decibelData) => {
    return decibelData.map((decibel, i) => (
      <div
        key={i}
        className="w-1 bg-blue-500 mr-0.5"
        style={{ height: `${decibel}px` }}
      >
        &nbsp;
      </div>
    ));
  };

  // This is hardcoded data for proof of concept
  const data = [
    {
      timestamp: "00:00",
      topic: "Meeting Introduction",
      decibel: generateDecibelData(1),
      transcript:
        "This is the meeting introduction, we will be discussing several important topics today.",
    },
    {
      timestamp: "00:48",
      topic: "Discussing Quarterly Revenue",
      decibel: generateDecibelData(2),
      transcript:
        "We are discussing the quarterly revenue here, it appears our revenue has grown by 15% compared to the previous quarter.",
    },
    {
      timestamp: "01:35",
      topic: "Annual Sales Review",
      decibel: generateDecibelData(3),
      transcript:
        "Now we're reviewing the annual sales, there was a significant boost during the holiday season.",
    },
    {
      timestamp: "02:20",
      topic: "Operational Costs Analysis",
      decibel: generateDecibelData(4),
      transcript:
        "Moving on to the operational costs analysis, we have managed to reduce unnecessary expenses.",
    },
    {
      timestamp: "03:10",
      topic: "Employee Performance",
      decibel: generateDecibelData(5),
      transcript:
        "Let's talk about the employee performance, overall the team has done a great job.",
    },
    /*        { timestamp: '03:45', topic: 'New Marketing Strategies', decibel: generateDecibelData(6), transcript: "Our marketing team has proposed some new strategies that we'll discuss now." },
        { timestamp: '04:30', topic: 'Customer Feedback', decibel: generateDecibelData(7), transcript: "Let's go through some customer feedback that we've received." },
        { timestamp: '05:15', topic: 'Product Development', decibel: generateDecibelData(8), transcript: "Product development is going well and the new product line will be ready to launch next quarter." },
        { timestamp: '06:00', topic: 'Discussing Future Projects', decibel: generateDecibelData(9), transcript: "Now we are talking about the future projects, we have some exciting projects lined up." },
        { timestamp: '06:45', topic: 'Meeting Conclusion', decibel: generateDecibelData(10), transcript: "As we conclude the meeting, I want to thank everyone for their hard work and dedication." }, */
  ];

  return (
    <>
      <div className="p-4">
        <div className="flex justify-between border-b-2">
          <div className="w-1/4">Timestamp</div>
          <div className="w-1/4">Topic</div>
          <div className="w-1/4"></div>
        </div>
        {data.map((item, index) => (
          <div key={index} className="border-b-2 py-2">
            <div
              className="flex justify-between cursor-pointer"
              onClick={() => setOpenIndex(openIndex === index ? null : index)}
            >
              <div className="w-1/4">{item.timestamp}</div>
              <div className="w-1/4">
                {item.topic}{" "}
                <span
                  className={`inline-block transform transition-transform duration-200 ${
                    openIndex === index ? "rotate-90" : ""
                  }`}
                >
                  {">"}
                </span>
              </div>
              <div className="w-1/4 flex flex-row space-x-0.5">
                {generateDecibelGraph(item.decibel)}
              </div>
            </div>
            {openIndex === index && (
              <div className="mt-2 p-2">{item.transcript}</div>
            )}
          </div>
        ))}
        <div className="border-b-2 py-2 w-[90vw] max-w-[1280px]">
          <div className="flex justify-between">
            <div className="w-1/4">Live</div>
            <div className="w-1/4">Transcript</div>
            <div className="w-1/4 flex flex-row space-x-0.5">
              {generateDecibelGraph(generateDecibelData())}
            </div>
          </div>
<<<<<<< HEAD
          <div className="mt-2 p-2">{liveTranscript}</div>
=======
          <div className="mt-2 p-2 bg-white temp-transcription">{props.transcriptionText}</div>
>>>>>>> c4c8bf4d
        </div>

      </div>
    </>
  );
}<|MERGE_RESOLUTION|>--- conflicted
+++ resolved
@@ -141,11 +141,7 @@
               {generateDecibelGraph(generateDecibelData())}
             </div>
           </div>
-<<<<<<< HEAD
-          <div className="mt-2 p-2">{liveTranscript}</div>
-=======
           <div className="mt-2 p-2 bg-white temp-transcription">{props.transcriptionText}</div>
->>>>>>> c4c8bf4d
         </div>
 
       </div>
