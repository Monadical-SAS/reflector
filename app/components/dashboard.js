import { Mulberry32 } from "../utils.js";
import React, { useState, useEffect } from "react";

export function Dashboard({
  isRecording,
  onRecord,
  transcriptionText,
  finalSummary,
  topics,
  stream,
}) {
  const [openIndex, setOpenIndex] = useState(null);
  const [liveTranscript, setLiveTranscript] = useState("");

<<<<<<< HEAD
  const fakeTranscripts = [
    "This is the first transcript. We are discussing the current situation of our company. We are currently leading the market with a significant margin, and our future outlook is also very promising...",
    "Here is the second transcript. We are now moving to our next topic, which is the progress in our ongoing projects. Most of them are on schedule and the quality of work is up to our standard...",
    "This is the third transcript. It's about the financial status of our company. We are doing quite well financially. The revenue for this quarter is higher than expected...",
    // add more fake transcripts as needed
  ];

  useEffect(() => {
    // Randomly select a fake transcript
    const selectedTranscript =
      fakeTranscripts[Math.floor(Math.random() * fakeTranscripts.length)];
    // Split the selected transcript into characters
    const characters = Array.from(selectedTranscript);

    let counter = 0;
    let liveTranscriptCopy = "";
    let intervalId = setInterval(() => {
      if (counter < characters.length) {
        liveTranscriptCopy += characters[counter];
        setLiveTranscript(liveTranscriptCopy);
        counter++;
      } else {
        clearInterval(intervalId);
      }
    }, 50); // delay of 100ms

    // Cleanup function to clear the interval when the component unmounts
    return () => clearInterval(intervalId);
  }, []);

  const generateDecibelData = (x) => {
    let data = [];
    let random = Mulberry32(123456789 + x);
    for (let i = 0; i < 50; i++) {
      data.push(Math.floor(random() * 30) + 10); // generate random values between 10 and 40
    }
    return data;
  };
  const generateDecibelGraph = (decibelData) => {
    return decibelData.map((decibel, i) => (
      <div
        key={i}
        className="w-1 bg-blue-500 mr-0.5"
        style={{ height: `${decibel}px` }}
      >
        &nbsp;
      </div>
    ));
  };

  // This is hardcoded data for proof of concept
  const data = [
    {
      timestamp: "00:00",
      topic: "Meeting Introduction",
      decibel: generateDecibelData(1),
      transcript:
        "This is the meeting introduction, we will be discussing several important topics today.",
    },
    {
      timestamp: "00:48",
      topic: "Discussing Quarterly Revenue",
      decibel: generateDecibelData(2),
      transcript:
        "We are discussing the quarterly revenue here, it appears our revenue has grown by 15% compared to the previous quarter.",
    },
    {
      timestamp: "01:35",
      topic: "Annual Sales Review",
      decibel: generateDecibelData(3),
      transcript:
        "Now we're reviewing the annual sales, there was a significant boost during the holiday season.",
    },
    {
      timestamp: "02:20",
      topic: "Operational Costs Analysis",
      decibel: generateDecibelData(4),
      transcript:
        "Moving on to the operational costs analysis, we have managed to reduce unnecessary expenses.",
    },
    {
      timestamp: "03:10",
      topic: "Employee Performance",
      decibel: generateDecibelData(5),
      transcript:
        "Let's talk about the employee performance, overall the team has done a great job.",
    },
    /*        { timestamp: '03:45', topic: 'New Marketing Strategies', decibel: generateDecibelData(6), transcript: "Our marketing team has proposed some new strategies that we'll discuss now." },
        { timestamp: '04:30', topic: 'Customer Feedback', decibel: generateDecibelData(7), transcript: "Let's go through some customer feedback that we've received." },
        { timestamp: '05:15', topic: 'Product Development', decibel: generateDecibelData(8), transcript: "Product development is going well and the new product line will be ready to launch next quarter." },
        { timestamp: '06:00', topic: 'Discussing Future Projects', decibel: generateDecibelData(9), transcript: "Now we are talking about the future projects, we have some exciting projects lined up." },
        { timestamp: '06:45', topic: 'Meeting Conclusion', decibel: generateDecibelData(10), transcript: "As we conclude the meeting, I want to thank everyone for their hard work and dedication." }, */
  ];

=======
>>>>>>> 8168e13d
  return (
    <>
      <div className="p-4">
        <div className="flex justify-between border-b-2">
          <div className="w-1/4">Timestamp</div>
          <div className="w-1/4">Topic</div>
          <div className="w-1/4"></div>
        </div>

        {topics.map((item, index) => (
          <div key={index} className="border-b-2 py-2">
            <div
              className="flex justify-between cursor-pointer"
              onClick={() => setOpenIndex(openIndex === index ? null : index)}
            >
              <div className="w-1/4">{item.timestamp}</div>
              <div className="w-1/4">
                {item.title}{" "}
                <span
                  className={`inline-block transform transition-transform duration-200 ${
                    openIndex === index ? "rotate-90" : ""
                  }`}
                >
                  {">"}
                </span>
              </div>
              <div className="w-1/4 flex flex-row space-x-0.5">
              </div>
            </div>
            {openIndex === index && (
              <div className="mt-2 p-2">{item.transcript}</div>
            )}
          </div>
        ))}
<<<<<<< HEAD
        <div className="border-b-2 py-2 w-[90vw] max-w-[1280px]">
=======

        <div className="border-b-2 py-2">
>>>>>>> 8168e13d
          <div className="flex justify-between">
            <div className="w-1/4">Live</div>
            <div className="w-1/4">Transcript</div>
            <div className="w-1/4 flex flex-row space-x-0.5">
            </div>
          </div>
          <div className="mt-2 p-2 bg-white temp-transcription">
            {transcriptionText}
          </div>
        </div>
<<<<<<< HEAD

=======
        <AudioVisualizer isRecording={isRecording} />

        <button
          className="mx-auto mt-6 mb-9"
          onClick={() => onRecord(!isRecording)}
          data-color={isRecording ? "red" : "blue"}
        >
          {isRecording ? "STOP" : "RESUME"}
        </button>

        {finalSummary && (
          <div>
            <h2>Final Summary</h2>
            <p>Duration: {finalSummary.duration}</p>
            <p>{finalSummary.summary}</p>
          </div>
        )}

        <footer className="w-full bg-gray-800 text-center py-4 mt-4 text-white">
          Reflector © 2023 Monadical
        </footer>
>>>>>>> 8168e13d
      </div>
    </>
  );
}<|MERGE_RESOLUTION|>--- conflicted
+++ resolved
@@ -12,103 +12,6 @@
   const [openIndex, setOpenIndex] = useState(null);
   const [liveTranscript, setLiveTranscript] = useState("");
 
-<<<<<<< HEAD
-  const fakeTranscripts = [
-    "This is the first transcript. We are discussing the current situation of our company. We are currently leading the market with a significant margin, and our future outlook is also very promising...",
-    "Here is the second transcript. We are now moving to our next topic, which is the progress in our ongoing projects. Most of them are on schedule and the quality of work is up to our standard...",
-    "This is the third transcript. It's about the financial status of our company. We are doing quite well financially. The revenue for this quarter is higher than expected...",
-    // add more fake transcripts as needed
-  ];
-
-  useEffect(() => {
-    // Randomly select a fake transcript
-    const selectedTranscript =
-      fakeTranscripts[Math.floor(Math.random() * fakeTranscripts.length)];
-    // Split the selected transcript into characters
-    const characters = Array.from(selectedTranscript);
-
-    let counter = 0;
-    let liveTranscriptCopy = "";
-    let intervalId = setInterval(() => {
-      if (counter < characters.length) {
-        liveTranscriptCopy += characters[counter];
-        setLiveTranscript(liveTranscriptCopy);
-        counter++;
-      } else {
-        clearInterval(intervalId);
-      }
-    }, 50); // delay of 100ms
-
-    // Cleanup function to clear the interval when the component unmounts
-    return () => clearInterval(intervalId);
-  }, []);
-
-  const generateDecibelData = (x) => {
-    let data = [];
-    let random = Mulberry32(123456789 + x);
-    for (let i = 0; i < 50; i++) {
-      data.push(Math.floor(random() * 30) + 10); // generate random values between 10 and 40
-    }
-    return data;
-  };
-  const generateDecibelGraph = (decibelData) => {
-    return decibelData.map((decibel, i) => (
-      <div
-        key={i}
-        className="w-1 bg-blue-500 mr-0.5"
-        style={{ height: `${decibel}px` }}
-      >
-        &nbsp;
-      </div>
-    ));
-  };
-
-  // This is hardcoded data for proof of concept
-  const data = [
-    {
-      timestamp: "00:00",
-      topic: "Meeting Introduction",
-      decibel: generateDecibelData(1),
-      transcript:
-        "This is the meeting introduction, we will be discussing several important topics today.",
-    },
-    {
-      timestamp: "00:48",
-      topic: "Discussing Quarterly Revenue",
-      decibel: generateDecibelData(2),
-      transcript:
-        "We are discussing the quarterly revenue here, it appears our revenue has grown by 15% compared to the previous quarter.",
-    },
-    {
-      timestamp: "01:35",
-      topic: "Annual Sales Review",
-      decibel: generateDecibelData(3),
-      transcript:
-        "Now we're reviewing the annual sales, there was a significant boost during the holiday season.",
-    },
-    {
-      timestamp: "02:20",
-      topic: "Operational Costs Analysis",
-      decibel: generateDecibelData(4),
-      transcript:
-        "Moving on to the operational costs analysis, we have managed to reduce unnecessary expenses.",
-    },
-    {
-      timestamp: "03:10",
-      topic: "Employee Performance",
-      decibel: generateDecibelData(5),
-      transcript:
-        "Let's talk about the employee performance, overall the team has done a great job.",
-    },
-    /*        { timestamp: '03:45', topic: 'New Marketing Strategies', decibel: generateDecibelData(6), transcript: "Our marketing team has proposed some new strategies that we'll discuss now." },
-        { timestamp: '04:30', topic: 'Customer Feedback', decibel: generateDecibelData(7), transcript: "Let's go through some customer feedback that we've received." },
-        { timestamp: '05:15', topic: 'Product Development', decibel: generateDecibelData(8), transcript: "Product development is going well and the new product line will be ready to launch next quarter." },
-        { timestamp: '06:00', topic: 'Discussing Future Projects', decibel: generateDecibelData(9), transcript: "Now we are talking about the future projects, we have some exciting projects lined up." },
-        { timestamp: '06:45', topic: 'Meeting Conclusion', decibel: generateDecibelData(10), transcript: "As we conclude the meeting, I want to thank everyone for their hard work and dedication." }, */
-  ];
-
-=======
->>>>>>> 8168e13d
   return (
     <>
       <div className="p-4">
@@ -143,12 +46,7 @@
             )}
           </div>
         ))}
-<<<<<<< HEAD
         <div className="border-b-2 py-2 w-[90vw] max-w-[1280px]">
-=======
-
-        <div className="border-b-2 py-2">
->>>>>>> 8168e13d
           <div className="flex justify-between">
             <div className="w-1/4">Live</div>
             <div className="w-1/4">Transcript</div>
@@ -159,31 +57,7 @@
             {transcriptionText}
           </div>
         </div>
-<<<<<<< HEAD
 
-=======
-        <AudioVisualizer isRecording={isRecording} />
-
-        <button
-          className="mx-auto mt-6 mb-9"
-          onClick={() => onRecord(!isRecording)}
-          data-color={isRecording ? "red" : "blue"}
-        >
-          {isRecording ? "STOP" : "RESUME"}
-        </button>
-
-        {finalSummary && (
-          <div>
-            <h2>Final Summary</h2>
-            <p>Duration: {finalSummary.duration}</p>
-            <p>{finalSummary.summary}</p>
-          </div>
-        )}
-
-        <footer className="w-full bg-gray-800 text-center py-4 mt-4 text-white">
-          Reflector © 2023 Monadical
-        </footer>
->>>>>>> 8168e13d
       </div>
     </>
   );
