import asyncio
import io
import json
import uuid
import wave
import requests
from concurrent.futures import ThreadPoolExecutor
import aiohttp_cors
import jax.numpy as jnp
from aiohttp import web
from aiortc import MediaStreamTrack, RTCPeerConnection, RTCSessionDescription
from aiortc.contrib.media import MediaRelay
from av import AudioFifo
import datetime
from loguru import logger
from whisper_jax import FlaxWhisperPipline

from utils.run_utils import run_in_executor

pcs = set()
relay = MediaRelay()
data_channel = None
pipeline = FlaxWhisperPipline("openai/whisper-tiny",
                              dtype=jnp.float16,
                              batch_size=16)

CHANNELS = 2
RATE = 48000
audio_buffer = AudioFifo()
executor = ThreadPoolExecutor()
transcription_text = ""
<<<<<<< HEAD
last_transcribed_time = 0.0
LLM_MACHINE_IP = "216.153.52.83"
LLM_MACHINE_PORT = "5000"
=======
# Load your locally downloaded Vicuna model and load it here. Set this path in the config.ini file
llm = GPT4All(config["DEFAULT"]["LLM_PATH"])
>>>>>>> 8bea715c

LLM_URL = f"http://{LLM_MACHINE_IP}:{LLM_MACHINE_PORT}/api/v1/generate"


def get_title_and_summary(llm_input_text):
    print("Generating title and summary")
    # output = llm.generate(prompt)

    # Use monadical-ml to fire this query to an LLM and get result
    headers = {
            "Content-Type": "application/json"
    }

    prompt = f"""
        ### Human:
        Create a JSON object as response. The JSON object must have 2 fields: i) title and ii) summary. For the title field,
        generate a short title for the given text. For the summary field, summarize the given text in three sentences.
        
        {llm_input_text}

        ### Assistant:
        """

    data = {
            "prompt": prompt
    }

    try:
        response = requests.post(LLM_URL, headers=headers, json=data)
        output = json.loads(response.json()["results"][0]["text"])
        output["description"] = output.pop("summary")
    except Exception as e:
        print(str(e))
        output = None
    return output


def channel_log(channel, t, message):
    print("channel(%s) %s %s" % (channel.label, t, message))


def channel_send(channel, message):
    # channel_log(channel, ">", message)
    if channel and message:
        channel.send(json.dumps(message))


def get_transcription(frames):
    print("Transcribing..")
    out_file = io.BytesIO()
    wf = wave.open(out_file, "wb")
    wf.setnchannels(CHANNELS)
    wf.setframerate(RATE)
    wf.setsampwidth(2)

    for frame in frames:
        wf.writeframes(b"".join(frame.to_ndarray()))
    wf.close()

    # To-Do: Look into WhisperTimeStampLogitsProcessor exception
    try:
        whisper_result = pipeline(out_file.getvalue(), return_timestamps=True)
    except Exception as e:
        return

    global transcription_text, last_transcribed_time
    transcription_text += whisper_result["text"]
    duration = whisper_result["chunks"][0]["timestamp"][1]
    if not duration:
        duration = 5.0
    last_transcribed_time += duration

    result = {
            "text": whisper_result["text"],
            "timestamp": str(datetime.timedelta(seconds=
                                                round(last_transcribed_time)))
    }
    return result


class AudioStreamTrack(MediaStreamTrack):
    """
    An audio stream track.
    """

    kind = "audio"

    def __init__(self, track):
        super().__init__()
        self.track = track

    async def recv(self):
        global transcription_text
        frame = await self.track.recv()
        audio_buffer.write(frame)

        if local_frames := audio_buffer.read_many(256 * 960, partial=False):
            whisper_result = run_in_executor(
                    get_transcription, local_frames, executor=executor
            )
            whisper_result.add_done_callback(
                    lambda f: channel_send(data_channel, whisper_result.result())
                    if f.result()
                    else None
            )

            if len(transcription_text) > 2000:
                llm_input_text = transcription_text
                transcription_text = ""
                llm_result = run_in_executor(get_title_and_summary,
                                             llm_input_text,
                                             executor=executor)
                llm_result.add_done_callback(
                        lambda f: channel_send(data_channel, llm_result.result())
                        if f.result()
                        else None
                )
        return frame


async def offer(request):
    params = await request.json()
    offer = RTCSessionDescription(sdp=params["sdp"], type=params["type"])

    pc = RTCPeerConnection()
    pc_id = "PeerConnection(%s)" % uuid.uuid4()
    pcs.add(pc)

    def log_info(msg, *args):
        logger.info(pc_id + " " + msg, *args)

    log_info("Created for " + request.remote)

    @pc.on("datachannel")
    def on_datachannel(channel):
        global data_channel
        data_channel = channel
        channel_log(channel, "-", "created by remote party")

        @channel.on("message")
        def on_message(message):
            channel_log(channel, "<", message)

            if isinstance(message, str) and message.startswith("ping"):
                channel_send(channel, "pong" + message[4:])

    @pc.on("connectionstatechange")
    async def on_connectionstatechange():
        log_info("Connection state is " + pc.connectionState)
        if pc.connectionState == "failed":
            await pc.close()
            pcs.discard(pc)

    @pc.on("track")
    def on_track(track):
        log_info("Track " + track.kind + " received")
        pc.addTrack(AudioStreamTrack(relay.subscribe(track)))

    await pc.setRemoteDescription(offer)

    answer = await pc.createAnswer()
    await pc.setLocalDescription(answer)
    return web.Response(
            content_type="application/json",
            text=json.dumps(
                    {"sdp": pc.localDescription.sdp,
                     "type": pc.localDescription.type}
            ),
    )


async def on_shutdown(app):
    coros = [pc.close() for pc in pcs]
    await asyncio.gather(*coros)
    pcs.clear()


if __name__ == "__main__":
    app = web.Application()
    cors = aiohttp_cors.setup(
            app,
            defaults={
                    "*": aiohttp_cors.ResourceOptions(
                            allow_credentials=True, expose_headers="*", allow_headers="*"
                    )
            },
    )

    offer_resource = cors.add(app.router.add_resource("/offer"))
    cors.add(offer_resource.add_route("POST", offer))
    app.on_shutdown.append(on_shutdown)
    web.run_app(app, access_log=None, host="127.0.0.1", port=1250)<|MERGE_RESOLUTION|>--- conflicted
+++ resolved
@@ -1,17 +1,18 @@
 import asyncio
+import datetime
 import io
 import json
 import uuid
 import wave
-import requests
 from concurrent.futures import ThreadPoolExecutor
+
 import aiohttp_cors
 import jax.numpy as jnp
+import requests
 from aiohttp import web
 from aiortc import MediaStreamTrack, RTCPeerConnection, RTCSessionDescription
 from aiortc.contrib.media import MediaRelay
 from av import AudioFifo
-import datetime
 from loguru import logger
 from whisper_jax import FlaxWhisperPipline
 
@@ -29,15 +30,9 @@
 audio_buffer = AudioFifo()
 executor = ThreadPoolExecutor()
 transcription_text = ""
-<<<<<<< HEAD
 last_transcribed_time = 0.0
 LLM_MACHINE_IP = "216.153.52.83"
 LLM_MACHINE_PORT = "5000"
-=======
-# Load your locally downloaded Vicuna model and load it here. Set this path in the config.ini file
-llm = GPT4All(config["DEFAULT"]["LLM_PATH"])
->>>>>>> 8bea715c
-
 LLM_URL = f"http://{LLM_MACHINE_IP}:{LLM_MACHINE_PORT}/api/v1/generate"
 
 
