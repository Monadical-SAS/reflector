--- conflicted
+++ resolved
@@ -38,7 +38,7 @@
 
   useEffect(() => {
     const statusToRedirect = ["idle", "recording", "processing"];
-    if (statusToRedirect.includes(transcript.response?.status)) {
+    if (statusToRedirect.includes(transcript.response?.status || "")) {
       const newUrl = "/transcripts/" + details.params.transcriptId + "/record";
       // Shallow redirection does not work on NextJS 13
       // https://github.com/vercel/next.js/discussions/48110
@@ -85,38 +85,11 @@
             transcriptId={transcript.response.id}
           />
         )}
-<<<<<<< HEAD
         {waveform.waveform && mp3.media ? (
           <Player
             topics={topics?.topics || []}
-=======
-        <div className="flex flex-col">
-          {transcript?.response?.title && (
-            <TranscriptTitle
-              title={transcript.response.title}
-              transcriptId={transcript.response.id}
-            />
-          )}
-          {waveform.waveform && mp3.media ? (
-            <Player
-              topics={topics?.topics || []}
-              useActiveTopic={useActiveTopic}
-              waveform={waveform.waveform}
-              media={mp3.media}
-              mediaDuration={transcript.response.duration}
-            />
-          ) : waveform.error ? (
-            <div>"error loading this recording"</div>
-          ) : (
-            <WaveformLoading />
-          )}
-        </div>
-        <div className="grid grid-cols-1 lg:grid-cols-2 grid-rows-2 lg:grid-rows-1 gap-2 lg:gap-4 h-full">
-          <TopicList
-            topics={topics.topics || []}
->>>>>>> dbaa5c87
             useActiveTopic={useActiveTopic}
-            waveform={waveform.waveform.data}
+            waveform={waveform.waveform}
             media={mp3.media}
             mediaDuration={transcript.response.duration}
           />
@@ -134,13 +107,12 @@
           transcriptId={transcriptId}
         />
 
-<<<<<<< HEAD
         <div className="w-full h-full grid grid-rows-layout-one grid-cols-1 gap-2 lg:gap-4">
           <section className=" bg-blue-400/20 rounded-lg md:rounded-xl p-2 md:px-4 h-full">
-            {transcript.response.longSummary ? (
+            {transcript.response.long_summary ? (
               <FinalSummary
                 fullTranscript={fullTranscript}
-                summary={transcript.response.longSummary}
+                summary={transcript.response.long_summary}
                 transcriptId={transcript.response.id}
                 openZulipModal={() => setShowModal(true)}
               />
@@ -168,54 +140,12 @@
             </div>
             <div className="flex-grow max-w-full">
               <ShareLink
-                transcriptId={transcript?.response?.id}
-                userId={transcript?.response?.userId}
-                shareMode={transcript?.response?.shareMode}
+                transcriptId={transcript.response.id}
+                userId={transcript.response.user_id}
+                shareMode={toShareMode(transcript.response.share_mode)}
               />
             </div>
           </section>
-=======
-          <div className="w-full h-full grid grid-rows-layout-one grid-cols-1 gap-2 lg:gap-4">
-            <section className=" bg-blue-400/20 rounded-lg md:rounded-xl p-2 md:px-4 h-full">
-              {transcript.response.long_summary ? (
-                <FinalSummary
-                  fullTranscript={fullTranscript}
-                  summary={transcript.response.long_summary}
-                  transcriptId={transcript.response.id}
-                  openZulipModal={() => setShowModal(true)}
-                />
-              ) : (
-                <div className="flex flex-col h-full justify-center content-center">
-                  {transcript.response.status == "processing" ? (
-                    <p>Loading Transcript</p>
-                  ) : (
-                    <p>
-                      There was an error generating the final summary, please
-                      come back later
-                    </p>
-                  )}
-                </div>
-              )}
-            </section>
-
-            <section className="flex items-center">
-              <div className="mr-4 hidden md:block h-auto">
-                <QRCode
-                  value={`${location.origin}/transcripts/${details.params.transcriptId}`}
-                  level="L"
-                  size={98}
-                />
-              </div>
-              <div className="flex-grow max-w-full">
-                <ShareLink
-                  transcriptId={transcript?.response?.id}
-                  userId={transcript?.response?.user_id}
-                  shareMode={toShareMode(transcript?.response?.share_mode)}
-                />
-              </div>
-            </section>
-          </div>
->>>>>>> dbaa5c87
         </div>
       </div>
     </div>
