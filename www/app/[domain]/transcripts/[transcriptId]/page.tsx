"use client";
import Modal from "../modal";
import useTranscript from "../useTranscript";
import useTopics from "../useTopics";
import useWaveform from "../useWaveform";
import useMp3 from "../useMp3";
import { TopicList } from "../topicList";
import { Topic } from "../webSocketTypes";
import React, { useEffect, useState } from "react";
import "../../../styles/button.css";
import FinalSummary from "../finalSummary";
import ShareLink from "../shareLink";
import QRCode from "react-qr-code";
import TranscriptTitle from "../transcriptTitle";
import ShareModal from "./shareModal";
import Player from "../player";
import WaveformLoading from "../waveformLoading";
import { useRouter } from "next/navigation";
<<<<<<< HEAD
=======
import { faSpinner } from "@fortawesome/free-solid-svg-icons";
import { FontAwesomeIcon } from "@fortawesome/react-fontawesome";
import { featureEnabled } from "../../domainContext";
>>>>>>> fd255361

type TranscriptDetails = {
  params: {
    transcriptId: string;
  };
};

export default function TranscriptDetails(details: TranscriptDetails) {
  const transcriptId = details.params.transcriptId;
  const router = useRouter();

  const transcript = useTranscript(transcriptId);
  const topics = useTopics(transcriptId);
  const waveform = useWaveform(transcriptId);
  const useActiveTopic = useState<Topic | null>(null);
  const mp3 = useMp3(transcriptId);
  const [showModal, setShowModal] = useState(false);

  useEffect(() => {
    const statusToRedirect = ["idle", "recording", "processing"];
    if (statusToRedirect.includes(transcript.response?.status)) {
      const newUrl = "/transcripts/" + details.params.transcriptId + "/record";
      // Shallow redirection does not work on NextJS 13
      // https://github.com/vercel/next.js/discussions/48110
      // https://github.com/vercel/next.js/discussions/49540
      router.push(newUrl, undefined);
      // history.replaceState({}, "", newUrl);
    }
  }, [transcript.response?.status]);

  const fullTranscript =
    topics.topics
      ?.map((topic) => topic.transcript)
      .join("\n\n")
      .replace(/ +/g, " ")
      .trim() || "";

  if (transcript && transcript.response) {
    if (transcript.error || topics?.error) {
      return (
        <Modal
          title="Transcription Not Found"
          text="A trascription with this ID does not exist."
        />
      );
    }

    if (!transcriptId || transcript?.loading || topics?.loading) {
      return <Modal title="Loading" text={"Loading transcript..."} />;
    }

<<<<<<< HEAD
  return (
    <div className="grid grid-rows-layout-topbar h-full max-h-full gap-2 lg:gap-4">
      <div className="flex flex-col">
        {transcript?.response?.title && (
          <TranscriptTitle
            title={transcript.response.title}
            transcriptId={transcript.response.id}
=======
    return (
      <>
        {featureEnabled("sendToZulip") && (
          <ShareModal
            transcript={transcript.response}
            topics={topics ? topics.topics : null}
            show={showModal}
            setShow={(v) => setShowModal(v)}
>>>>>>> fd255361
          />
        )}
        <div className="flex flex-col">
          {transcript?.response?.title && (
            <TranscriptTitle
              title={transcript.response.title}
              transcriptId={transcript.response.id}
            />
          )}
          {waveform.waveform && mp3.media ? (
            <Player
              topics={topics?.topics || []}
              useActiveTopic={useActiveTopic}
              waveform={waveform.waveform.data}
              media={mp3.media}
              mediaDuration={transcript.response.duration}
            />
          ) : waveform.error ? (
            <div>"error loading this recording"</div>
          ) : (
            <WaveformLoading />
          )}
        </div>
        <div className="grid grid-cols-1 lg:grid-cols-2 grid-rows-2 lg:grid-rows-1 gap-2 lg:gap-4 h-full">
          <TopicList
            topics={topics.topics || []}
            useActiveTopic={useActiveTopic}
            autoscroll={false}
          />
<<<<<<< HEAD
        ) : waveform.error ? (
          <div>"error loading this recording"</div>
        ) : (
          <WaveformLoading />
        )}
      </div>
      <div className="grid grid-cols-1 lg:grid-cols-2 grid-rows-2 lg:grid-rows-1 gap-2 lg:gap-4 h-full">
        <TopicList
          topics={topics.topics || []}
          useActiveTopic={useActiveTopic}
          autoscroll={false}
          transcriptId={transcriptId}
        />
=======
>>>>>>> fd255361

          <div className="w-full h-full grid grid-rows-layout-one grid-cols-1 gap-2 lg:gap-4">
            <section className=" bg-blue-400/20 rounded-lg md:rounded-xl p-2 md:px-4 h-full">
              {transcript.response.longSummary ? (
                <FinalSummary
                  fullTranscript={fullTranscript}
                  summary={transcript.response.longSummary}
                  transcriptId={transcript.response.id}
                  openZulipModal={() => setShowModal(true)}
                />
              ) : (
                <div className="flex flex-col h-full justify-center content-center">
                  {transcript.response.status == "processing" ? (
                    <p>Loading Transcript</p>
                  ) : (
                    <p>
                      There was an error generating the final summary, please
                      come back later
                    </p>
                  )}
                </div>
              )}
            </section>

            <section className="flex items-center">
              <div className="mr-4 hidden md:block h-auto">
                <QRCode
                  value={`${location.origin}/transcripts/${details.params.transcriptId}`}
                  level="L"
                  size={98}
                />
              </div>
              <div className="flex-grow max-w-full">
                <ShareLink
                  transcriptId={transcript?.response?.id}
                  userId={transcript?.response?.userId}
                  shareMode={transcript?.response?.shareMode}
                />
              </div>
            </section>
          </div>
        </div>
<<<<<<< HEAD
      </div>
    </div>
  );
=======
      </>
    );
  }
>>>>>>> fd255361
}<|MERGE_RESOLUTION|>--- conflicted
+++ resolved
@@ -16,12 +16,7 @@
 import Player from "../player";
 import WaveformLoading from "../waveformLoading";
 import { useRouter } from "next/navigation";
-<<<<<<< HEAD
-=======
-import { faSpinner } from "@fortawesome/free-solid-svg-icons";
-import { FontAwesomeIcon } from "@fortawesome/react-fontawesome";
 import { featureEnabled } from "../../domainContext";
->>>>>>> fd255361
 
 type TranscriptDetails = {
   params: {
@@ -59,68 +54,44 @@
       .replace(/ +/g, " ")
       .trim() || "";
 
-  if (transcript && transcript.response) {
-    if (transcript.error || topics?.error) {
-      return (
-        <Modal
-          title="Transcription Not Found"
-          text="A trascription with this ID does not exist."
-        />
-      );
-    }
+  if (transcript.error || topics?.error) {
+    return (
+      <Modal
+        title="Transcription Not Found"
+        text="A trascription with this ID does not exist."
+      />
+    );
+  }
 
-    if (!transcriptId || transcript?.loading || topics?.loading) {
-      return <Modal title="Loading" text={"Loading transcript..."} />;
-    }
+  if (transcript?.loading || topics?.loading) {
+    return <Modal title="Loading" text={"Loading transcript..."} />;
+  }
 
-<<<<<<< HEAD
   return (
     <div className="grid grid-rows-layout-topbar h-full max-h-full gap-2 lg:gap-4">
+      {featureEnabled("sendToZulip") && (
+        <ShareModal
+          transcript={transcript.response}
+          topics={topics ? topics.topics : null}
+          show={showModal}
+          setShow={(v) => setShowModal(v)}
+        />
+      )}
       <div className="flex flex-col">
         {transcript?.response?.title && (
           <TranscriptTitle
             title={transcript.response.title}
             transcriptId={transcript.response.id}
-=======
-    return (
-      <>
-        {featureEnabled("sendToZulip") && (
-          <ShareModal
-            transcript={transcript.response}
-            topics={topics ? topics.topics : null}
-            show={showModal}
-            setShow={(v) => setShowModal(v)}
->>>>>>> fd255361
           />
         )}
-        <div className="flex flex-col">
-          {transcript?.response?.title && (
-            <TranscriptTitle
-              title={transcript.response.title}
-              transcriptId={transcript.response.id}
-            />
-          )}
-          {waveform.waveform && mp3.media ? (
-            <Player
-              topics={topics?.topics || []}
-              useActiveTopic={useActiveTopic}
-              waveform={waveform.waveform.data}
-              media={mp3.media}
-              mediaDuration={transcript.response.duration}
-            />
-          ) : waveform.error ? (
-            <div>"error loading this recording"</div>
-          ) : (
-            <WaveformLoading />
-          )}
-        </div>
-        <div className="grid grid-cols-1 lg:grid-cols-2 grid-rows-2 lg:grid-rows-1 gap-2 lg:gap-4 h-full">
-          <TopicList
-            topics={topics.topics || []}
+        {waveform.waveform && mp3.media ? (
+          <Player
+            topics={topics?.topics || []}
             useActiveTopic={useActiveTopic}
-            autoscroll={false}
+            waveform={waveform.waveform.data}
+            media={mp3.media}
+            mediaDuration={transcript.response.duration}
           />
-<<<<<<< HEAD
         ) : waveform.error ? (
           <div>"error loading this recording"</div>
         ) : (
@@ -134,57 +105,48 @@
           autoscroll={false}
           transcriptId={transcriptId}
         />
-=======
->>>>>>> fd255361
 
-          <div className="w-full h-full grid grid-rows-layout-one grid-cols-1 gap-2 lg:gap-4">
-            <section className=" bg-blue-400/20 rounded-lg md:rounded-xl p-2 md:px-4 h-full">
-              {transcript.response.longSummary ? (
-                <FinalSummary
-                  fullTranscript={fullTranscript}
-                  summary={transcript.response.longSummary}
-                  transcriptId={transcript.response.id}
-                  openZulipModal={() => setShowModal(true)}
-                />
-              ) : (
-                <div className="flex flex-col h-full justify-center content-center">
-                  {transcript.response.status == "processing" ? (
-                    <p>Loading Transcript</p>
-                  ) : (
-                    <p>
-                      There was an error generating the final summary, please
-                      come back later
-                    </p>
-                  )}
-                </div>
-              )}
-            </section>
+        <div className="w-full h-full grid grid-rows-layout-one grid-cols-1 gap-2 lg:gap-4">
+          <section className=" bg-blue-400/20 rounded-lg md:rounded-xl p-2 md:px-4 h-full">
+            {transcript.response.longSummary ? (
+              <FinalSummary
+                fullTranscript={fullTranscript}
+                summary={transcript.response.longSummary}
+                transcriptId={transcript.response.id}
+                openZulipModal={() => setShowModal(true)}
+              />
+            ) : (
+              <div className="flex flex-col h-full justify-center content-center">
+                {transcript.response.status == "processing" ? (
+                  <p>Loading Transcript</p>
+                ) : (
+                  <p>
+                    There was an error generating the final summary, please come
+                    back later
+                  </p>
+                )}
+              </div>
+            )}
+          </section>
 
-            <section className="flex items-center">
-              <div className="mr-4 hidden md:block h-auto">
-                <QRCode
-                  value={`${location.origin}/transcripts/${details.params.transcriptId}`}
-                  level="L"
-                  size={98}
-                />
-              </div>
-              <div className="flex-grow max-w-full">
-                <ShareLink
-                  transcriptId={transcript?.response?.id}
-                  userId={transcript?.response?.userId}
-                  shareMode={transcript?.response?.shareMode}
-                />
-              </div>
-            </section>
-          </div>
+          <section className="flex items-center">
+            <div className="mr-4 hidden md:block h-auto">
+              <QRCode
+                value={`${location.origin}/transcripts/${details.params.transcriptId}`}
+                level="L"
+                size={98}
+              />
+            </div>
+            <div className="flex-grow max-w-full">
+              <ShareLink
+                transcriptId={transcript?.response?.id}
+                userId={transcript?.response?.userId}
+                shareMode={transcript?.response?.shareMode}
+              />
+            </div>
+          </section>
         </div>
-<<<<<<< HEAD
       </div>
     </div>
   );
-=======
-      </>
-    );
-  }
->>>>>>> fd255361
 }