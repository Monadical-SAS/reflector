--- conflicted
+++ resolved
@@ -23,29 +23,13 @@
 const protectedPath = true;
 
 export default function TranscriptDetails(details: TranscriptDetails) {
-<<<<<<< HEAD
   const transcriptId = details.params.transcriptId;
 
   const transcript = useTranscript(protectedPath, transcriptId);
   const topics = useTopics(protectedPath, transcriptId);
   const waveform = useWaveform(protectedPath, transcriptId);
   const useActiveTopic = useState<Topic | null>(null);
-=======
-  const isAuthenticated = useFiefIsAuthenticated();
-  const api = getApi();
-  const [transcriptId, setTranscriptId] = useState<string>("");
-  const transcript = useTranscript(api, transcriptId);
-  const topics = useTopics(api, transcriptId);
-  const waveform = useWaveform(api, transcriptId);
-  const useActiveTopic = useState<Topic | null>(null);
-  const requireLogin = featureEnabled("requireLogin");
   const mp3 = useMp3(api, transcriptId);
-
-  useEffect(() => {
-    if (requireLogin && !isAuthenticated) return;
-    setTranscriptId(details.params.transcriptId);
-  }, [api, details.params.transcriptId, isAuthenticated]);
->>>>>>> ebffe4b3
 
   if (transcript?.error /** || topics?.error || waveform?.error **/) {
     return (
