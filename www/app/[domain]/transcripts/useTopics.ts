--- conflicted
+++ resolved
@@ -1,13 +1,9 @@
 import { useEffect, useState } from "react";
-<<<<<<< HEAD
-import { V1TranscriptGetTopicsRequest } from "../../api/apis/DefaultApi";
-=======
->>>>>>> dbaa5c87
+
 import { useError } from "../../(errors)/errorContext";
 import { Topic } from "./webSocketTypes";
 import useApi from "../../lib/useApi";
 import { shouldShowError } from "../../lib/errorUtils";
-import mockTopics from "./mockTopics.json";
 import { GetTranscriptTopic } from "../../api";
 
 type TranscriptTopics = {
@@ -22,14 +18,6 @@
   const [error, setErrorState] = useState<Error | null>(null);
   const { setError } = useError();
   const api = useApi();
-
-  useEffect(() => {
-    document.onkeyup = (e) => {
-      if (e.key === "t" && process.env.NEXT_PUBLIC_ENV === "development") {
-        setTopics(mockTopics);
-      }
-    };
-  });
 
   useEffect(() => {
     if (!id || !api) return;
