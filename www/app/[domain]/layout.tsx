import "../styles/globals.scss";
import { Poppins } from "next/font/google";
import { Metadata } from "next";
import FiefWrapper from "../(auth)/fiefWrapper";
import UserInfo from "../(auth)/userInfo";
import { ErrorProvider } from "../(errors)/errorContext";
import ErrorMessage from "../(errors)/errorMessage";
import Image from "next/image";
import Link from "next/link";
import About from "../(aboutAndPrivacy)/about";
import Privacy from "../(aboutAndPrivacy)/privacy";
import { DomainContextProvider } from "./domainContext";
import { getConfig } from "../lib/edgeConfig";
import { ErrorBoundary } from "@sentry/nextjs";
import { cookies } from "next/dist/client/components/headers";
import { SESSION_COOKIE_NAME } from "../lib/fief";
import { Providers } from "../providers";

const poppins = Poppins({ subsets: ["latin"], weight: ["200", "400", "600"] });

export const metadata: Metadata = {
  title: {
    template: "%s – Reflector",
    default: "Reflector - AI-Powered Meeting Transcriptions by Monadical",
  },
  description:
    "Reflector is an AI-powered tool that transcribes your meetings with unparalleled accuracy, divides content by topics, and provides insightful summaries. Maximize your productivity with Reflector, brought to you by Monadical. Capture the signal, not the noise",
  applicationName: "Reflector",
  referrer: "origin-when-cross-origin",
  keywords: ["Reflector", "Monadical", "AI", "Meetings", "Transcription"],
  authors: [{ name: "Monadical Team", url: "https://monadical.com/team.html" }],
  formatDetection: {
    email: false,
    address: false,
    telephone: false,
  },

  openGraph: {
    title: "Reflector",
    description:
      "Reflector is an AI-powered tool that transcribes your meetings with unparalleled accuracy, divides content by topics, and provides insightful summaries. Maximize your productivity with Reflector, brought to you by Monadical. Capture the signal, not the noise.",
    type: "website",
  },

  twitter: {
    card: "summary_large_image",
    title: "Reflector",
    description:
      "Reflector is an AI-powered tool that transcribes your meetings with unparalleled accuracy, divides content by topics, and provides insightful summaries. Maximize your productivity with Reflector, brought to you by Monadical. Capture the signal, not the noise.",
    images: ["/r-icon.png"],
  },

  icons: {
    icon: "/r-icon.png",
    shortcut: "/r-icon.png",
    apple: "/r-icon.png",
  },
  viewport: {
    width: "device-width",
    initialScale: 1,
    maximumScale: 1,
  },

  robots: { index: false, follow: false, noarchive: true, noimageindex: true },
};

type LayoutProps = {
  params: {
    domain: string;
  };
  children: any;
};

export default async function RootLayout({ children, params }: LayoutProps) {
  const config = await getConfig(params.domain);
  const { requireLogin, privacy, browse } = config.features;
  const hasAuthCookie = !!cookies().get(SESSION_COOKIE_NAME);

  return (
    <html lang="en">
      <body
        className={
          poppins.className + "h-[100svh] w-[100svw] overflow-hidden relative"
        }
      >
        <FiefWrapper hasAuthCookie={hasAuthCookie}>
          <DomainContextProvider config={config}>
            <ErrorBoundary fallback={<p>"something went really wrong"</p>}>
              <ErrorProvider>
                <ErrorMessage />
<<<<<<< HEAD
                <div
                  id="container"
                  className="items-center h-[100svh] w-[100svw] p-2 md:p-4 grid grid-rows-layout-topbar max-h-full gap-2 md:gap-4"
                >
                  <header className="flex justify-between items-center w-full">
                    {/* Logo on the left */}
                    <Link
                      href="/"
                      className="flex outline-blue-300 md:outline-none focus-visible:underline  underline-offset-2 decoration-[.5px] decoration-gray-500"
                    >
                      <Image
                        src="/reach.png"
                        width={16}
                        height={16}
                        className="h-10 w-auto"
                        alt="Reflector"
                      />
                      <div className="hidden flex-col ml-2 md:block">
                        <h1 className="text-[38px] font-bold tracking-wide leading-tight">
                          Reflector
                        </h1>
                        <p className="text-gray-500 text-xs tracking-tighter">
                          Capture the signal, not the noise
                        </p>
                      </div>
                    </Link>
                    <div>
                      {/* Text link on the right */}
=======
                <Providers>
                  <div
                    id="container"
                    className="items-center h-[100svh] w-[100svw] p-2 md:p-4 grid grid-rows-layout gap-2 md:gap-4"
                  >
                    <header className="flex justify-between items-center w-full">
                      {/* Logo on the left */}
>>>>>>> 01c7f472
                      <Link
                        href="/"
                        className="flex outline-blue-300 md:outline-none focus-visible:underline  underline-offset-2 decoration-[.5px] decoration-gray-500"
                      >
                        <Image
                          src="/reach.png"
                          width={16}
                          height={16}
                          className="h-10 w-auto"
                          alt="Reflector"
                        />
                        <div className="hidden flex-col ml-2 md:block">
                          <h1 className="text-[38px] font-bold tracking-wide leading-tight">
                            Reflector
                          </h1>
                          <p className="text-gray-500 text-xs tracking-tighter">
                            Capture the signal, not the noise
                          </p>
                        </div>
                      </Link>
                      <div>
                        {/* Text link on the right */}
                        <Link
                          href="/transcripts/new"
                          className="hover:underline focus-within:underline underline-offset-2 decoration-[.5px] font-light px-2"
                        >
                          Create
                        </Link>
                        {browse ? (
                          <>
                            &nbsp;·&nbsp;
                            <Link
                              href="/browse"
                              className="hover:underline focus-within:underline underline-offset-2 decoration-[.5px] font-light px-2"
                              prefetch={false}
                            >
                              Browse
                            </Link>
                          </>
                        ) : (
                          <></>
                        )}
                        &nbsp;·&nbsp;
                        <About buttonText="About" />
                        {privacy ? (
                          <>
                            &nbsp;·&nbsp;
                            <Privacy buttonText="Privacy" />
                          </>
                        ) : (
                          <></>
                        )}
                        {requireLogin ? (
                          <>
                            &nbsp;·&nbsp;
                            <UserInfo />
                          </>
                        ) : (
                          <></>
                        )}
                      </div>
                    </header>

                    {children}
                  </div>
                </Providers>
              </ErrorProvider>
            </ErrorBoundary>
          </DomainContextProvider>
        </FiefWrapper>
      </body>
    </html>
  );
}<|MERGE_RESOLUTION|>--- conflicted
+++ resolved
@@ -88,36 +88,6 @@
             <ErrorBoundary fallback={<p>"something went really wrong"</p>}>
               <ErrorProvider>
                 <ErrorMessage />
-<<<<<<< HEAD
-                <div
-                  id="container"
-                  className="items-center h-[100svh] w-[100svw] p-2 md:p-4 grid grid-rows-layout-topbar max-h-full gap-2 md:gap-4"
-                >
-                  <header className="flex justify-between items-center w-full">
-                    {/* Logo on the left */}
-                    <Link
-                      href="/"
-                      className="flex outline-blue-300 md:outline-none focus-visible:underline  underline-offset-2 decoration-[.5px] decoration-gray-500"
-                    >
-                      <Image
-                        src="/reach.png"
-                        width={16}
-                        height={16}
-                        className="h-10 w-auto"
-                        alt="Reflector"
-                      />
-                      <div className="hidden flex-col ml-2 md:block">
-                        <h1 className="text-[38px] font-bold tracking-wide leading-tight">
-                          Reflector
-                        </h1>
-                        <p className="text-gray-500 text-xs tracking-tighter">
-                          Capture the signal, not the noise
-                        </p>
-                      </div>
-                    </Link>
-                    <div>
-                      {/* Text link on the right */}
-=======
                 <Providers>
                   <div
                     id="container"
@@ -125,7 +95,6 @@
                   >
                     <header className="flex justify-between items-center w-full">
                       {/* Logo on the left */}
->>>>>>> 01c7f472
                       <Link
                         href="/"
                         className="flex outline-blue-300 md:outline-none focus-visible:underline  underline-offset-2 decoration-[.5px] decoration-gray-500"
