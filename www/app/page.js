--- conflicted
+++ resolved
@@ -1,64 +1,4 @@
-<<<<<<< HEAD
-"use client";
-import React, { useEffect, useState } from "react";
-import Recorder from "./components/record.js";
-import { Dashboard } from "./components/dashboard.js";
-import useWebRTC from "./components/webrtc.js";
-import useTranscript from "./components/transcript.js";
-import { useWebSockets } from "./components/websocket.js";
-import "../public/button.css";
-
-const App = () => {
-  const [stream, setStream] = useState(null);
-  const [disconnected, setDisconnected] = useState(false);
-  const useActiveTopic = useState(null);
-
-  useEffect(() => {
-    if (process.env.NEXT_PUBLIC_ENV === "development") {
-      document.onkeyup = (e) => {
-        if (e.key === "d") {
-          setDisconnected((prev) => !prev);
-        }
-      };
-    }
-  }, []);
-
-  const transcript = useTranscript();
-  const webRTC = useWebRTC(stream, transcript.response?.id);
-  const webSockets = useWebSockets(transcript.response?.id);
-
-  return (
-    <div className="flex flex-col items-center h-[100svh] bg-gradient-to-r from-[#8ec5fc30] to-[#e0c3fc42]">
-      <div className="h-[13svh] flex flex-col justify-center items-center">
-        <h1 className="text-5xl font-bold text-blue-500">Reflector</h1>
-        <p className="text-gray-500">Capture The Signal, Not The Noise</p>
-      </div>
-
-      <Recorder
-        setStream={setStream}
-        onStop={() => {
-          webRTC?.peer?.send(JSON.stringify({ cmd: "STOP" }));
-          setStream(null);
-        }}
-        topics={webSockets.topics}
-        useActiveTopic={useActiveTopic}
-      />
-      <Dashboard
-        transcriptionText={webSockets.transcriptText}
-        finalSummary={webSockets.finalSummary}
-        topics={webSockets.topics}
-        stream={stream}
-        disconnected={disconnected}
-        useActiveTopic={useActiveTopic}
-      />
-    </div>
-  );
-};
-
-export default App;
-=======
 import { redirect } from "next/navigation";
 export default async function Index({ params }) {
   redirect("/transcripts/new");
-}
->>>>>>> 33ab54a6
+}