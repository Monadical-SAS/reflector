--- conflicted
+++ resolved
@@ -121,8 +121,10 @@
     green = Math.abs(255 - green);
     blue = Math.abs(255 - blue);
 
-<<<<<<< HEAD
-  return getCssColor(red, green, blue);
+    contrast = getContrastRatio([red, green, blue], backgroundColor);
+
+    if (contrast > minAcceptedContrast) return `rgb(${red}, ${green}, ${blue})`;
+  }
 };
 
 export function extractDomain(url) {
@@ -133,11 +135,4 @@
     console.error("Invalid URL:", error.message);
     return null;
   }
-}
-=======
-    contrast = getContrastRatio([red, green, blue], backgroundColor);
-
-    if (contrast > minAcceptedContrast) return `rgb(${red}, ${green}, ${blue})`;
-  }
-};
->>>>>>> 5dad7820
+}