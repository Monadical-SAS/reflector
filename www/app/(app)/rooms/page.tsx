"use client";

import {
  Button,
  Checkbox,
  CloseButton,
  Dialog,
  Field,
  Flex,
  Heading,
  Input,
  Select,
  Spinner,
  IconButton,
  createListCollection,
  useDisclosure,
} from "@chakra-ui/react";
import { useEffect, useState } from "react";
<<<<<<< HEAD
import useRoomList from "./useRoomList";
import type { components } from "../../reflector-api";
import {
  useRoomCreate,
  useRoomUpdate,
  useRoomDelete,
  useZulipStreams,
  useZulipTopics,
} from "../../lib/apiHooks";
=======
import { LuEye, LuEyeOff } from "react-icons/lu";
import useApi from "../../lib/useApi";
import useRoomList from "./useRoomList";
import { ApiError, RoomDetails } from "../../api";
>>>>>>> 457823e1
import { RoomList } from "./_components/RoomList";
import { PaginationPage } from "../browse/_components/Pagination";

type Room = components["schemas"]["Room"];

interface SelectOption {
  label: string;
  value: string;
}

const RESERVED_PATHS = ["browse", "rooms", "transcripts"];

const roomModeOptions: SelectOption[] = [
  { label: "2-4 people", value: "normal" },
  { label: "2-200 people", value: "group" },
];

const recordingTriggerOptions: SelectOption[] = [
  { label: "None", value: "none" },
  { label: "Prompt", value: "prompt" },
  { label: "Automatic", value: "automatic-2nd-participant" },
];

const recordingTypeOptions: SelectOption[] = [
  { label: "None", value: "none" },
  { label: "Local", value: "local" },
  { label: "Cloud", value: "cloud" },
];

const roomInitialState = {
  name: "",
  zulipAutoPost: false,
  zulipStream: "",
  zulipTopic: "",
  isLocked: false,
  roomMode: "normal",
  recordingType: "cloud",
  recordingTrigger: "automatic-2nd-participant",
  isShared: false,
  webhookUrl: "",
  webhookSecret: "",
};

export default function RoomsList() {
  const { open, onOpen, onClose } = useDisclosure();

  // Create collections for Select components
  const roomModeCollection = createListCollection({
    items: roomModeOptions,
  });

  const recordingTriggerCollection = createListCollection({
    items: recordingTriggerOptions,
  });

  const recordingTypeCollection = createListCollection({
    items: recordingTypeOptions,
  });
  const [room, setRoom] = useState(roomInitialState);
  const [isEditing, setIsEditing] = useState(false);
  const [editRoomId, setEditRoomId] = useState("");
  // TODO seems to be no setPage calls
  const [page, setPage] = useState<number>(1);
  const { loading, response, refetch } = useRoomList(PaginationPage(page));
  const [nameError, setNameError] = useState("");
  const [linkCopied, setLinkCopied] = useState("");
<<<<<<< HEAD
  const [selectedStreamId, setSelectedStreamId] = useState<number | null>(null);
=======
  const [testingWebhook, setTestingWebhook] = useState(false);
  const [webhookTestResult, setWebhookTestResult] = useState<string | null>(
    null,
  );
  const [showWebhookSecret, setShowWebhookSecret] = useState(false);
  interface Stream {
    stream_id: number;
    name: string;
  }
>>>>>>> 457823e1

  const createRoomMutation = useRoomCreate();
  const updateRoomMutation = useRoomUpdate();
  const deleteRoomMutation = useRoomDelete();
  const { data: streams = [] } = useZulipStreams();
  const { data: topics = [] } = useZulipTopics(selectedStreamId);

  // Update selected stream ID when zulip stream changes
  useEffect(() => {
    if (room.zulipStream && streams.length > 0) {
      const selectedStream = streams.find((s) => s.name === room.zulipStream);
      if (selectedStream !== undefined) {
        setSelectedStreamId(selectedStream.stream_id);
      }
    } else {
      setSelectedStreamId(null);
    }
  }, [room.zulipStream, streams]);

  const streamOptions: SelectOption[] = streams.map((stream) => {
    return { label: stream.name, value: stream.name };
  });

  const topicOptions: SelectOption[] = topics.map((topic) => ({
    label: topic.name,
    value: topic.name,
  }));

  const streamCollection = createListCollection({
    items: streamOptions,
  });

  const topicCollection = createListCollection({
    items: topicOptions,
  });

  const handleCopyUrl = (roomName: string) => {
    const roomUrl = `${window.location.origin}/${roomName}`;
    navigator.clipboard.writeText(roomUrl);
    setLinkCopied(roomName);

    setTimeout(() => {
      setLinkCopied("");
    }, 2000);
  };

  const handleCloseDialog = () => {
    setShowWebhookSecret(false);
    setWebhookTestResult(null);
    onClose();
  };

  const handleTestWebhook = async () => {
    if (!room.webhookUrl || !editRoomId) {
      setWebhookTestResult("Please enter a webhook URL first");
      return;
    }

    setTestingWebhook(true);
    setWebhookTestResult(null);

    try {
      const response = await api?.v1RoomsTestWebhook({
        roomId: editRoomId,
      });

      if (response?.success) {
        setWebhookTestResult(
          `✅ Webhook test successful! Status: ${response.status_code}`,
        );
      } else {
        let errorMsg = `❌ Webhook test failed`;
        if (response?.status_code) {
          errorMsg += ` (Status: ${response.status_code})`;
        }
        if (response?.error) {
          errorMsg += `: ${response.error}`;
        } else if (response?.response_preview) {
          // Try to parse and extract meaningful error from response
          // Specific to N8N at the moment, as there is no specification for that
          // We could just display as is, but decided here to dig a little bit more.
          try {
            const preview = JSON.parse(response.response_preview);
            if (preview.message) {
              errorMsg += `: ${preview.message}`;
            }
          } catch {
            // If not JSON, just show the preview text (truncated)
            const previewText = response.response_preview.substring(0, 150);
            errorMsg += `: ${previewText}`;
          }
        } else if (response?.message) {
          errorMsg += `: ${response.message}`;
        }
        setWebhookTestResult(errorMsg);
      }
    } catch (error) {
      console.error("Error testing webhook:", error);
      setWebhookTestResult("❌ Failed to test webhook. Please check your URL.");
    } finally {
      setTestingWebhook(false);
    }

    // Clear result after 5 seconds
    setTimeout(() => {
      setWebhookTestResult(null);
    }, 5000);
  };

  const handleSaveRoom = async () => {
    try {
      if (RESERVED_PATHS.includes(room.name)) {
        setNameError("This room name is reserved. Please choose another name.");
        return;
      }

      const roomData = {
        name: room.name,
        zulip_auto_post: room.zulipAutoPost,
        zulip_stream: room.zulipStream,
        zulip_topic: room.zulipTopic,
        is_locked: room.isLocked,
        room_mode: room.roomMode,
        recording_type: room.recordingType,
        recording_trigger: room.recordingTrigger,
        is_shared: room.isShared,
        webhook_url: room.webhookUrl,
        webhook_secret: room.webhookSecret,
      };

      if (isEditing) {
        await updateRoomMutation.mutateAsync({
          params: {
            path: { room_id: editRoomId },
          },
          body: roomData,
        });
      } else {
        await createRoomMutation.mutateAsync({
          body: roomData,
        });
      }

      setRoom(roomInitialState);
      setIsEditing(false);
      setEditRoomId("");
      setNameError("");
      refetch();
<<<<<<< HEAD
      onClose();
    } catch (err: any) {
=======
      handleCloseDialog();
    } catch (err) {
>>>>>>> 457823e1
      if (
        err?.status === 400 &&
        err?.body?.detail == "Room name is not unique"
      ) {
        setNameError(
          "This room name is already taken. Please choose a different name.",
        );
      } else {
        setNameError("An error occurred. Please try again.");
      }
    }
  };

  const handleEditRoom = async (roomId, roomData) => {
    // Reset states
    setShowWebhookSecret(false);
    setWebhookTestResult(null);

    // Fetch full room details to get webhook fields
    try {
      const detailedRoom = await api?.v1RoomsGet({ roomId });
      if (detailedRoom) {
        setRoom({
          name: detailedRoom.name,
          zulipAutoPost: detailedRoom.zulip_auto_post,
          zulipStream: detailedRoom.zulip_stream,
          zulipTopic: detailedRoom.zulip_topic,
          isLocked: detailedRoom.is_locked,
          roomMode: detailedRoom.room_mode,
          recordingType: detailedRoom.recording_type,
          recordingTrigger: detailedRoom.recording_trigger,
          isShared: detailedRoom.is_shared,
          webhookUrl: detailedRoom.webhook_url || "",
          webhookSecret: detailedRoom.webhook_secret || "",
        });
      }
    } catch (error) {
      console.error("Failed to fetch room details, using list data:", error);
      // Fallback to using the data from the list
      setRoom({
        name: roomData.name,
        zulipAutoPost: roomData.zulip_auto_post,
        zulipStream: roomData.zulip_stream,
        zulipTopic: roomData.zulip_topic,
        isLocked: roomData.is_locked,
        roomMode: roomData.room_mode,
        recordingType: roomData.recording_type,
        recordingTrigger: roomData.recording_trigger,
        isShared: roomData.is_shared,
        webhookUrl: roomData.webhook_url || "",
        webhookSecret: roomData.webhook_secret || "",
      });
    }
    setEditRoomId(roomId);
    setIsEditing(true);
    setNameError("");
    onOpen();
  };

  const handleDeleteRoom = async (roomId: string) => {
    try {
      await deleteRoomMutation.mutateAsync({
        params: {
          path: { room_id: roomId },
        },
      });
      refetch();
    } catch (err) {
      console.error(err);
    }
  };

  const handleRoomChange = (e) => {
    let { name, value, type, checked } = e.target;
    if (name === "name") {
      value = value
        .replace(/[^a-zA-Z0-9\s-]/g, "")
        .replace(/\s+/g, "-")
        .toLowerCase();
      setNameError("");
    }
    setRoom({
      ...room,
      [name]: type === "checkbox" ? checked : value,
    });
  };

  const myRooms: RoomDetails[] =
    response?.items.filter((roomData) => !roomData.is_shared) || [];
  const sharedRooms: RoomDetails[] =
    response?.items.filter((roomData) => roomData.is_shared) || [];

  if (loading && !response)
    return (
      <Flex
        flexDir="column"
        alignItems="center"
        justifyContent="center"
        h="100%"
      >
        <Spinner size="xl" />
      </Flex>
    );

  return (
    <Flex
      flexDir="column"
      w={{ base: "full", md: "container.xl" }}
      mx="auto"
      pt={2}
    >
      <Flex
        flexDir="row"
        justifyContent="space-between"
        alignItems="center"
        mb={4}
      >
        <Heading size="lg">Rooms {loading && <Spinner size="sm" />}</Heading>
        <Button
          colorPalette="primary"
          onClick={() => {
            setIsEditing(false);
            setRoom(roomInitialState);
            setNameError("");
            setShowWebhookSecret(false);
            setWebhookTestResult(null);
            onOpen();
          }}
        >
          Add Room
        </Button>
      </Flex>

      <Dialog.Root
        open={open}
        onOpenChange={(e) => (e.open ? onOpen() : handleCloseDialog())}
        size="lg"
      >
        <Dialog.Backdrop />
        <Dialog.Positioner>
          <Dialog.Content>
            <Dialog.Header>
              <Dialog.Title>
                {isEditing ? "Edit Room" : "Add Room"}
              </Dialog.Title>
              <Dialog.CloseTrigger asChild>
                <CloseButton />
              </Dialog.CloseTrigger>
            </Dialog.Header>
            <Dialog.Body>
              <Field.Root>
                <Field.Label>Room name</Field.Label>
                <Input
                  name="name"
                  placeholder="room-name"
                  value={room.name}
                  onChange={handleRoomChange}
                />
                <Field.HelperText>
                  No spaces or special characters allowed
                </Field.HelperText>
                {nameError && <Field.ErrorText>{nameError}</Field.ErrorText>}
              </Field.Root>

              <Field.Root mt={4}>
                <Checkbox.Root
                  name="isLocked"
                  checked={room.isLocked}
                  onCheckedChange={(e) => {
                    const syntheticEvent = {
                      target: {
                        name: "isLocked",
                        type: "checkbox",
                        checked: e.checked,
                      },
                    };
                    handleRoomChange(syntheticEvent);
                  }}
                >
                  <Checkbox.HiddenInput />
                  <Checkbox.Control>
                    <Checkbox.Indicator />
                  </Checkbox.Control>
                  <Checkbox.Label>Locked room</Checkbox.Label>
                </Checkbox.Root>
              </Field.Root>
              <Field.Root mt={4}>
                <Field.Label>Room size</Field.Label>
                <Select.Root
                  value={[room.roomMode]}
                  onValueChange={(e) =>
                    setRoom({ ...room, roomMode: e.value[0] })
                  }
                  collection={roomModeCollection}
                >
                  <Select.HiddenSelect />
                  <Select.Control>
                    <Select.Trigger>
                      <Select.ValueText placeholder="Select room size" />
                    </Select.Trigger>
                    <Select.IndicatorGroup>
                      <Select.Indicator />
                    </Select.IndicatorGroup>
                  </Select.Control>
                  <Select.Positioner>
                    <Select.Content>
                      {roomModeOptions.map((option) => (
                        <Select.Item key={option.value} item={option}>
                          {option.label}
                          <Select.ItemIndicator />
                        </Select.Item>
                      ))}
                    </Select.Content>
                  </Select.Positioner>
                </Select.Root>
              </Field.Root>
              <Field.Root mt={4}>
                <Field.Label>Recording type</Field.Label>
                <Select.Root
                  value={[room.recordingType]}
                  onValueChange={(e) =>
                    setRoom({
                      ...room,
                      recordingType: e.value[0],
                      recordingTrigger:
                        e.value[0] !== "cloud" ? "none" : room.recordingTrigger,
                    })
                  }
                  collection={recordingTypeCollection}
                >
                  <Select.HiddenSelect />
                  <Select.Control>
                    <Select.Trigger>
                      <Select.ValueText placeholder="Select recording type" />
                    </Select.Trigger>
                    <Select.IndicatorGroup>
                      <Select.Indicator />
                    </Select.IndicatorGroup>
                  </Select.Control>
                  <Select.Positioner>
                    <Select.Content>
                      {recordingTypeOptions.map((option) => (
                        <Select.Item key={option.value} item={option}>
                          {option.label}
                          <Select.ItemIndicator />
                        </Select.Item>
                      ))}
                    </Select.Content>
                  </Select.Positioner>
                </Select.Root>
              </Field.Root>
              <Field.Root mt={4}>
                <Field.Label>Cloud recording start trigger</Field.Label>
                <Select.Root
                  value={[room.recordingTrigger]}
                  onValueChange={(e) =>
                    setRoom({ ...room, recordingTrigger: e.value[0] })
                  }
                  collection={recordingTriggerCollection}
                  disabled={room.recordingType !== "cloud"}
                >
                  <Select.HiddenSelect />
                  <Select.Control>
                    <Select.Trigger>
                      <Select.ValueText placeholder="Select trigger" />
                    </Select.Trigger>
                    <Select.IndicatorGroup>
                      <Select.Indicator />
                    </Select.IndicatorGroup>
                  </Select.Control>
                  <Select.Positioner>
                    <Select.Content>
                      {recordingTriggerOptions.map((option) => (
                        <Select.Item key={option.value} item={option}>
                          {option.label}
                          <Select.ItemIndicator />
                        </Select.Item>
                      ))}
                    </Select.Content>
                  </Select.Positioner>
                </Select.Root>
              </Field.Root>
              <Field.Root mt={8}>
                <Checkbox.Root
                  name="zulipAutoPost"
                  checked={room.zulipAutoPost}
                  onCheckedChange={(e) => {
                    const syntheticEvent = {
                      target: {
                        name: "zulipAutoPost",
                        type: "checkbox",
                        checked: e.checked,
                      },
                    };
                    handleRoomChange(syntheticEvent);
                  }}
                >
                  <Checkbox.HiddenInput />
                  <Checkbox.Control>
                    <Checkbox.Indicator />
                  </Checkbox.Control>
                  <Checkbox.Label>
                    Automatically post transcription to Zulip
                  </Checkbox.Label>
                </Checkbox.Root>
              </Field.Root>
              <Field.Root mt={4}>
                <Field.Label>Zulip stream</Field.Label>
                <Select.Root
                  value={room.zulipStream ? [room.zulipStream] : []}
                  onValueChange={(e) =>
                    setRoom({
                      ...room,
                      zulipStream: e.value[0],
                      zulipTopic: "",
                    })
                  }
                  collection={streamCollection}
                  disabled={!room.zulipAutoPost}
                >
                  <Select.HiddenSelect />
                  <Select.Control>
                    <Select.Trigger>
                      <Select.ValueText placeholder="Select stream" />
                    </Select.Trigger>
                    <Select.IndicatorGroup>
                      <Select.Indicator />
                    </Select.IndicatorGroup>
                  </Select.Control>
                  <Select.Positioner>
                    <Select.Content>
                      {streamOptions.map((option) => (
                        <Select.Item key={option.value} item={option}>
                          {option.label}
                          <Select.ItemIndicator />
                        </Select.Item>
                      ))}
                    </Select.Content>
                  </Select.Positioner>
                </Select.Root>
              </Field.Root>
              <Field.Root mt={4}>
                <Field.Label>Zulip topic</Field.Label>
                <Select.Root
                  value={room.zulipTopic ? [room.zulipTopic] : []}
                  onValueChange={(e) =>
                    setRoom({ ...room, zulipTopic: e.value[0] })
                  }
                  collection={topicCollection}
                  disabled={!room.zulipAutoPost}
                >
                  <Select.HiddenSelect />
                  <Select.Control>
                    <Select.Trigger>
                      <Select.ValueText placeholder="Select topic" />
                    </Select.Trigger>
                    <Select.IndicatorGroup>
                      <Select.Indicator />
                    </Select.IndicatorGroup>
                  </Select.Control>
                  <Select.Positioner>
                    <Select.Content>
                      {topicOptions.map((option) => (
                        <Select.Item key={option.value} item={option}>
                          {option.label}
                          <Select.ItemIndicator />
                        </Select.Item>
                      ))}
                    </Select.Content>
                  </Select.Positioner>
                </Select.Root>
              </Field.Root>

              {/* Webhook Configuration Section */}
              <Field.Root mt={8}>
                <Field.Label>Webhook URL</Field.Label>
                <Input
                  name="webhookUrl"
                  type="url"
                  placeholder="https://example.com/webhook"
                  value={room.webhookUrl}
                  onChange={handleRoomChange}
                />
                <Field.HelperText>
                  Optional: URL to receive notifications when transcripts are
                  ready
                </Field.HelperText>
              </Field.Root>

              {room.webhookUrl && (
                <>
                  <Field.Root mt={4}>
                    <Field.Label>Webhook Secret</Field.Label>
                    <Flex gap={2}>
                      <Input
                        name="webhookSecret"
                        type={showWebhookSecret ? "text" : "password"}
                        value={room.webhookSecret}
                        onChange={handleRoomChange}
                        placeholder={
                          isEditing && room.webhookSecret
                            ? "••••••••"
                            : "Leave empty to auto-generate"
                        }
                        flex="1"
                      />
                      {isEditing && room.webhookSecret && (
                        <IconButton
                          size="sm"
                          variant="ghost"
                          aria-label={
                            showWebhookSecret ? "Hide secret" : "Show secret"
                          }
                          onClick={() =>
                            setShowWebhookSecret(!showWebhookSecret)
                          }
                        >
                          {showWebhookSecret ? <LuEyeOff /> : <LuEye />}
                        </IconButton>
                      )}
                    </Flex>
                    <Field.HelperText>
                      Used for HMAC signature verification (auto-generated if
                      left empty)
                    </Field.HelperText>
                  </Field.Root>

                  {isEditing && (
                    <>
                      <Flex
                        mt={2}
                        gap={2}
                        alignItems="flex-start"
                        direction="column"
                      >
                        <Button
                          size="sm"
                          variant="outline"
                          onClick={handleTestWebhook}
                          disabled={testingWebhook || !room.webhookUrl}
                        >
                          {testingWebhook ? (
                            <>
                              <Spinner size="xs" mr={2} />
                              Testing...
                            </>
                          ) : (
                            "Test Webhook"
                          )}
                        </Button>
                        {webhookTestResult && (
                          <div
                            style={{
                              fontSize: "14px",
                              wordBreak: "break-word",
                              maxWidth: "100%",
                              padding: "8px",
                              borderRadius: "4px",
                              backgroundColor: webhookTestResult.startsWith(
                                "✅",
                              )
                                ? "#f0fdf4"
                                : "#fef2f2",
                              border: `1px solid ${webhookTestResult.startsWith("✅") ? "#86efac" : "#fca5a5"}`,
                            }}
                          >
                            {webhookTestResult}
                          </div>
                        )}
                      </Flex>
                    </>
                  )}
                </>
              )}

              <Field.Root mt={4}>
                <Checkbox.Root
                  name="isShared"
                  checked={room.isShared}
                  onCheckedChange={(e) => {
                    const syntheticEvent = {
                      target: {
                        name: "isShared",
                        type: "checkbox",
                        checked: e.checked,
                      },
                    };
                    handleRoomChange(syntheticEvent);
                  }}
                >
                  <Checkbox.HiddenInput />
                  <Checkbox.Control>
                    <Checkbox.Indicator />
                  </Checkbox.Control>
                  <Checkbox.Label>Shared room</Checkbox.Label>
                </Checkbox.Root>
              </Field.Root>
            </Dialog.Body>
            <Dialog.Footer>
              <Button variant="ghost" onClick={handleCloseDialog}>
                Cancel
              </Button>
              <Button
                colorPalette="primary"
                onClick={handleSaveRoom}
                disabled={
                  !room.name || (room.zulipAutoPost && !room.zulipTopic)
                }
              >
                {isEditing ? "Save" : "Add"}
              </Button>
            </Dialog.Footer>
          </Dialog.Content>
        </Dialog.Positioner>
      </Dialog.Root>

      <RoomList
        title="My Rooms"
        rooms={myRooms}
        linkCopied={linkCopied}
        onCopyUrl={handleCopyUrl}
        onEdit={handleEditRoom}
        onDelete={handleDeleteRoom}
        emptyMessage="No rooms found"
      />

      <RoomList
        title="Shared Rooms"
        rooms={sharedRooms}
        linkCopied={linkCopied}
        onCopyUrl={handleCopyUrl}
        onEdit={handleEditRoom}
        onDelete={handleDeleteRoom}
        emptyMessage="No shared rooms found"
        pt={4}
      />
    </Flex>
  );
}<|MERGE_RESOLUTION|>--- conflicted
+++ resolved
@@ -16,8 +16,10 @@
   useDisclosure,
 } from "@chakra-ui/react";
 import { useEffect, useState } from "react";
-<<<<<<< HEAD
+import { LuEye, LuEyeOff } from "react-icons/lu";
+import useApi from "../../lib/useApi";
 import useRoomList from "./useRoomList";
+import { ApiError, RoomDetails } from "../../api";
 import type { components } from "../../reflector-api";
 import {
   useRoomCreate,
@@ -26,12 +28,6 @@
   useZulipStreams,
   useZulipTopics,
 } from "../../lib/apiHooks";
-=======
-import { LuEye, LuEyeOff } from "react-icons/lu";
-import useApi from "../../lib/useApi";
-import useRoomList from "./useRoomList";
-import { ApiError, RoomDetails } from "../../api";
->>>>>>> 457823e1
 import { RoomList } from "./_components/RoomList";
 import { PaginationPage } from "../browse/_components/Pagination";
 
@@ -98,9 +94,7 @@
   const { loading, response, refetch } = useRoomList(PaginationPage(page));
   const [nameError, setNameError] = useState("");
   const [linkCopied, setLinkCopied] = useState("");
-<<<<<<< HEAD
   const [selectedStreamId, setSelectedStreamId] = useState<number | null>(null);
-=======
   const [testingWebhook, setTestingWebhook] = useState(false);
   const [webhookTestResult, setWebhookTestResult] = useState<string | null>(
     null,
@@ -110,7 +104,10 @@
     stream_id: number;
     name: string;
   }
->>>>>>> 457823e1
+
+  interface Topic {
+    name: string;
+  }
 
   const createRoomMutation = useRoomCreate();
   const updateRoomMutation = useRoomUpdate();
@@ -259,13 +256,9 @@
       setEditRoomId("");
       setNameError("");
       refetch();
-<<<<<<< HEAD
       onClose();
+      handleCloseDialog();
     } catch (err: any) {
-=======
-      handleCloseDialog();
-    } catch (err) {
->>>>>>> 457823e1
       if (
         err?.status === 400 &&
         err?.body?.detail == "Room name is not unique"
