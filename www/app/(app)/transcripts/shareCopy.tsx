--- conflicted
+++ resolved
@@ -2,15 +2,10 @@
 import type { components } from "../../reflector-api";
 type GetTranscript = components["schemas"]["GetTranscript"];
 type GetTranscriptTopic = components["schemas"]["GetTranscriptTopic"];
-<<<<<<< HEAD
 import { Button, BoxProps, Box, Menu } from "@chakra-ui/react";
 import { LuChevronDown } from "react-icons/lu";
 import { client } from "../../lib/apiClient";
-=======
-import { Button, BoxProps, Box } from "@chakra-ui/react";
-import { buildTranscriptWithTopics } from "./buildTranscriptWithTopics";
 import { useTranscriptParticipants } from "../../lib/apiHooks";
->>>>>>> 9bec3980
 
 type ShareCopyProps = {
   finalSummaryElement: HTMLDivElement | null;
@@ -26,7 +21,6 @@
 }: ShareCopyProps & BoxProps) {
   const [isCopiedSummary, setIsCopiedSummary] = useState(false);
   const [isCopiedTranscript, setIsCopiedTranscript] = useState(false);
-<<<<<<< HEAD
   const [isCopying, setIsCopying] = useState(false);
 
   type TranscriptFormat = "text" | "text-timestamped" | "webvtt-named" | "json";
@@ -37,9 +31,7 @@
     { value: "webvtt-named", label: "WebVTT (named)" },
     { value: "json", label: "JSON" },
   ];
-=======
   const participantsQuery = useTranscriptParticipants(transcript?.id || null);
->>>>>>> 9bec3980
 
   const onCopySummaryClick = () => {
     const text_to_copy = finalSummaryElement?.innerText;
@@ -53,7 +45,6 @@
     }
   };
 
-<<<<<<< HEAD
   const onCopyTranscriptFormatClick = async (format: TranscriptFormat) => {
     try {
       setIsCopying(true);
@@ -61,21 +52,12 @@
         "/v1/transcripts/{transcript_id}",
         {
           params: {
-            path: { transcript_id: transcriptResponse.id },
+            path: { transcript_id: transcript.id },
             query: { transcript_format: format },
           } as any,
         },
       );
       if (error) throw error;
-=======
-  const onCopyTranscriptClick = () => {
-    const text_to_copy =
-      buildTranscriptWithTopics(
-        topics || [],
-        participantsQuery?.data || null,
-        transcript?.title || null,
-      ) || "";
->>>>>>> 9bec3980
 
       const transcriptData: any = data as any;
       const copiedText =
