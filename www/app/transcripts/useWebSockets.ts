import { useEffect, useState } from "react";
import { Topic, FinalSummary, Status } from "./webSocketTypes";
import { useError } from "../(errors)/errorContext";
<<<<<<< HEAD
import { isDevelopment } from "../lib/utils";
=======
import { useRouter } from "next/navigation";
>>>>>>> cacf20ef

type UseWebSockets = {
  transcriptText: string;
  topics: Topic[];
  finalSummary: FinalSummary;
  status: Status;
};

export const useWebSockets = (transcriptId: string | null): UseWebSockets => {
  const [transcriptText, setTranscriptText] = useState<string>("");
  const [topics, setTopics] = useState<Topic[]>([]);
  const [finalSummary, setFinalSummary] = useState<FinalSummary>({
    summary: "",
  });
  const [status, setStatus] = useState<Status>({ value: "disconnected" });
  const { setError } = useError();
  const router = useRouter();

  const setupDebugKeys = () => {
    document.onkeyup = (e) => {
      if (e.key === "a" && process.env.NEXT_PUBLIC_ENV === "development") {
        setTranscriptText("Lorem Ipsum");
        setTopics([
          {
            id: "1",
            timestamp: 10,
            summary: "This is test topic 1",
            title: "Topic 1: Introduction to Quantum Mechanics",
            transcript:
              "A brief overview of quantum mechanics and its principles.",
          },
          {
            id: "2",
            timestamp: 20,
            summary: "This is test topic 2",
            title: "Topic 2: Machine Learning Algorithms",
            transcript:
              "Understanding the different types of machine learning algorithms.",
          },
          {
            id: "3",
            timestamp: 30,
            summary: "This is test topic 3",
            title: "Topic 3: Mental Health Awareness",
            transcript: "Ways to improve mental health and reduce stigma.",
          },
          {
            id: "4",
            timestamp: 40,
            summary: "This is test topic 4",
            title: "Topic 4: Basics of Productivity",
            transcript: "Tips and tricks to increase daily productivity.",
          },
          {
            id: "5",
            timestamp: 50,
            summary: "This is test topic 5",
            title: "Topic 5: Future of Aviation",
            transcript:
              "Exploring the advancements and possibilities in aviation.",
          },
        ]);

        setFinalSummary({ summary: "This is the final summary" });
      }
    };
  };

  useEffect(() => {
    if (isDevelopment()) setupDebugKeys();

    if (!transcriptId) return;

    const url = `${process.env.NEXT_PUBLIC_WEBSOCKET_URL}/v1/transcripts/${transcriptId}/events`;
    const ws = new WebSocket(url);

    ws.onopen = () => {
      console.debug("WebSocket connection opened");
    };

    ws.onmessage = (event) => {
      const message = JSON.parse(event.data);

      try {
        switch (message.event) {
          case "TRANSCRIPT":
            if (message.data.text) {
              setTranscriptText((message.data.translation ?? "").trim());
              console.debug("TRANSCRIPT event:", message.data);
            }
            break;

          case "TOPIC":
            setTopics((prevTopics) => [...prevTopics, message.data]);
            console.debug("TOPIC event:", message.data);
            break;

<<<<<<< HEAD
          case "FINAL_LONG_SUMMARY":
          case "FINAL_SUMMARY":
=======
          case "FINAL_SHORT_SUMMARY":
            console.debug("FINAL_SHORT_SUMMARY event:", message.data);
            break;

          case "FINAL_LONG_SUMMARY":
>>>>>>> cacf20ef
            if (message.data) {
              setFinalSummary(message.data);
              const newUrl = "/transcripts/" + transcriptId;
              router.push(newUrl);
              console.debug(
                "FINAL_LONG_SUMMARY event:",
                message.data,
                "newUrl",
                newUrl,
              );
            }
            break;

<<<<<<< HEAD
          case "FINAL_SHORT_SUMMARY":
            console.debug("FINAL_SHORT_SUMMARY event:", message.data);
            break;

=======
>>>>>>> cacf20ef
          case "FINAL_TITLE":
            console.debug("FINAL_TITLE event:", message.data);
            break;

          case "STATUS":
            setStatus(message.data);
            break;

          default:
            setError(
              new Error(`Received unknown WebSocket event: ${message.event}`),
            );
        }
      } catch (error) {
        setError(error);
      }
    };

    ws.onerror = (error) => {
      console.error("WebSocket error:", error);
      setError(new Error("A WebSocket error occurred."));
    };

    ws.onclose = (event) => {
      console.debug("WebSocket connection closed");
      switch (event.code) {
        case 1000: // Normal Closure:
        case 1001: // Going Away:
        case 1005:
          break;
        default:
          setError(
            new Error(`WebSocket closed unexpectedly with code: ${event.code}`),
          );
      }
    };

    return () => {
      ws.close();
    };
  }, [transcriptId]);

  return { transcriptText, topics, finalSummary, status };
};<|MERGE_RESOLUTION|>--- conflicted
+++ resolved
@@ -1,11 +1,8 @@
 import { useEffect, useState } from "react";
 import { Topic, FinalSummary, Status } from "./webSocketTypes";
 import { useError } from "../(errors)/errorContext";
-<<<<<<< HEAD
 import { isDevelopment } from "../lib/utils";
-=======
 import { useRouter } from "next/navigation";
->>>>>>> cacf20ef
 
 type UseWebSockets = {
   transcriptText: string;
@@ -103,16 +100,7 @@
             console.debug("TOPIC event:", message.data);
             break;
 
-<<<<<<< HEAD
           case "FINAL_LONG_SUMMARY":
-          case "FINAL_SUMMARY":
-=======
-          case "FINAL_SHORT_SUMMARY":
-            console.debug("FINAL_SHORT_SUMMARY event:", message.data);
-            break;
-
-          case "FINAL_LONG_SUMMARY":
->>>>>>> cacf20ef
             if (message.data) {
               setFinalSummary(message.data);
               const newUrl = "/transcripts/" + transcriptId;
@@ -126,13 +114,10 @@
             }
             break;
 
-<<<<<<< HEAD
           case "FINAL_SHORT_SUMMARY":
             console.debug("FINAL_SHORT_SUMMARY event:", message.data);
             break;
 
-=======
->>>>>>> cacf20ef
           case "FINAL_TITLE":
             console.debug("FINAL_TITLE event:", message.data);
             break;
