"use client";
import React, { useEffect, useState } from "react";
import Recorder from "../recorder";
import { Dashboard } from "../dashboard";
import useWebRTC from "../useWebRTC";
import useTranscript from "../useTranscript";
import { useWebSockets } from "../useWebSockets";
import useAudioDevice from "../useAudioDevice";
import "../../styles/button.css";
import { Topic } from "../webSocketTypes";
import getApi from "../../lib/getApi";

const App = () => {
  const [stream, setStream] = useState<MediaStream | null>(null);
  const [disconnected, setDisconnected] = useState<boolean>(false);
  const useActiveTopic = useState<Topic | null>(null);

  useEffect(() => {
    if (process.env.NEXT_PUBLIC_ENV === "development") {
      document.onkeyup = (e) => {
        if (e.key === "d") {
          setDisconnected((prev) => !prev);
        }
      };
    }
  }, []);

  const api = getApi();
  const transcript = useTranscript();
  const webRTC = useWebRTC(stream, transcript.response?.id, api);
  const webSockets = useWebSockets(transcript.response?.id);
  const {
    loading,
    permissionOk,
    permissionDenied,
    audioDevices,
    requestPermission,
    getAudioStream,
  } = useAudioDevice();

  return (
<<<<<<< HEAD
    <div className="w-full flex flex-col items-center h-[100svh]">
      {permissionOk ? (
        <>
          <Recorder
            setStream={setStream}
            onStop={() => {
              webRTC?.peer?.send(JSON.stringify({ cmd: "STOP" }));
              setStream(null);
            }}
            getAudioStream={getAudioStream}
            audioDevices={audioDevices}
          />

          <Dashboard
            transcriptionText={webSockets.transcriptText}
            finalSummary={webSockets.finalSummary}
            topics={webSockets.topics}
            disconnected={disconnected}
          />
        </>
      ) : (
        <>
          <div className="flex flex-col items-center justify-center w-fit bg-white px-6 py-8 mt-8 rounded-xl">
            <h1 className="text-2xl font-bold text-blue-500">
              Audio Permissions
            </h1>
            {loading ? (
              <p className="text-gray-500 text-center mt-5">
                Checking permission...
              </p>
            ) : (
              <>
                <p className="text-gray-500 text-center mt-5">
                  Reflector needs access to your microphone to work.
                  <br />
                  {permissionDenied
                    ? "Please reset microphone permissions to continue."
                    : "Please grant permission to continue."}
                </p>
                <button
                  className="mt-4 bg-blue-500 hover:bg-blue-700 text-white font-bold py-2 px-4 rounded m-auto"
                  onClick={requestPermission}
                  disabled={permissionDenied}
                >
                  {permissionDenied ? "Access denied" : "Grant Permission"}
                </button>
              </>
            )}
          </div>
        </>
      )}
    </div>
=======
    <>
      <Recorder
        setStream={setStream}
        onStop={() => {
          webRTC?.peer?.send(JSON.stringify({ cmd: "STOP" }));
          setStream(null);
        }}
        topics={webSockets.topics}
        useActiveTopic={useActiveTopic}
      />

      <hr />

      <Dashboard
        transcriptionText={webSockets.transcriptText}
        finalSummary={webSockets.finalSummary}
        topics={webSockets.topics}
        disconnected={disconnected}
        useActiveTopic={useActiveTopic}
      />
    </>
>>>>>>> 0aa29c23
  );
};

export default App;<|MERGE_RESOLUTION|>--- conflicted
+++ resolved
@@ -39,7 +39,6 @@
   } = useAudioDevice();
 
   return (
-<<<<<<< HEAD
     <div className="w-full flex flex-col items-center h-[100svh]">
       {permissionOk ? (
         <>
@@ -51,6 +50,7 @@
             }}
             getAudioStream={getAudioStream}
             audioDevices={audioDevices}
+            topics={webSockets.topics}
           />
 
           <Dashboard
@@ -58,6 +58,7 @@
             finalSummary={webSockets.finalSummary}
             topics={webSockets.topics}
             disconnected={disconnected}
+            useActiveTopic={useActiveTopic}
           />
         </>
       ) : (
@@ -92,29 +93,6 @@
         </>
       )}
     </div>
-=======
-    <>
-      <Recorder
-        setStream={setStream}
-        onStop={() => {
-          webRTC?.peer?.send(JSON.stringify({ cmd: "STOP" }));
-          setStream(null);
-        }}
-        topics={webSockets.topics}
-        useActiveTopic={useActiveTopic}
-      />
-
-      <hr />
-
-      <Dashboard
-        transcriptionText={webSockets.transcriptText}
-        finalSummary={webSockets.finalSummary}
-        topics={webSockets.topics}
-        disconnected={disconnected}
-        useActiveTopic={useActiveTopic}
-      />
-    </>
->>>>>>> 0aa29c23
   );
 };
 
