--- conflicted
+++ resolved
@@ -6,11 +6,8 @@
 import useTranscript from "../useTranscript";
 import { useWebSockets } from "../useWebSockets";
 import "../../styles/button.css";
-<<<<<<< HEAD
 import { Topic } from "../webSocketTypes";
-=======
 import getApi from "../../lib/getApi";
->>>>>>> d76bb83f
 
 const App = () => {
   const [stream, setStream] = useState<MediaStream | null>(null);
