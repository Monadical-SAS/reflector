[project]
name = "reflector"
version = "0.1.0"
description = ""
authors = [{ name = "Monadical team", email = "ops@monadical.com" }]
requires-python = ">=3.11, <3.13"
readme = "README.md"
dependencies = [
    "aiohttp>=3.9.0",
    "aiohttp-cors>=0.7.0",
    "av>=10.0.0",
    "requests>=2.31.0",
    "aiortc>=1.5.0",
    "sortedcontainers>=2.4.0",
    "loguru>=0.7.0",
    "pydantic-settings>=2.0.2",
    "structlog>=23.1.0",
    "uvicorn[standard]>=0.23.1",
    "fastapi[standard]>=0.100.1",
    "sentry-sdk[fastapi]>=1.29.2",
    "httpx>=0.24.1",
    "fastapi-pagination>=0.12.6",
    "databases[aiosqlite, asyncpg]>=0.7.0",
    "sqlalchemy<1.5",
    "alembic>=1.11.3",
    "nltk>=3.8.1",
    "prometheus-fastapi-instrumentator>=6.1.0",
    "sentencepiece>=0.1.99",
    "protobuf>=4.24.3",
    "profanityfilter>=2.0.6",
    "celery>=5.3.4",
    "redis>=5.0.1",
    "python-jose[cryptography]>=3.3.0",
    "python-multipart>=0.0.6",
    "faster-whisper>=0.10.0",
    "transformers>=4.36.2",
    "jsonschema>=4.23.0",
    "openai>=1.59.7",
    "psycopg2-binary>=2.9.10",
    "llama-index>=0.12.52",
    "llama-index-llms-openai-like>=0.4.0",
    "pytest-env>=1.1.5",
    "webvtt-py>=0.5.0",
    "pydub>=0.25.1",
    "silero-vad>=5.1.2",
]

[dependency-groups]
dev = [
    "black>=24.1.1",
    "stamina>=23.1.0",
    "pyinstrument>=4.6.1",
]
tests = [
    "pytest-cov>=4.1.0",
    "pytest-aiohttp>=1.0.4",
    "pytest-asyncio>=0.21.1",
    "pytest>=7.4.0",
    "httpx-ws>=0.4.1",
    "pytest-httpx>=0.23.1",
    "pytest-celery>=0.0.0",
<<<<<<< HEAD
    "pytest-recording>=0.13.4",
=======
    "pytest-docker>=3.2.3",
    "asgi-lifespan>=2.1.0",
>>>>>>> 99cc9840
]
aws = ["aioboto3>=11.2.0"]
evaluation = [
    "jiwer>=3.0.2",
    "levenshtein>=0.21.1",
    "tqdm>=4.66.0",
    "pydantic>=2.1.1",
]

[tool.uv]
default-groups = [
    "dev",
    "tests",
    "aws",
    "evaluation",
]

[build-system]
requires = ["hatchling"]
build-backend = "hatchling.build"

[tool.hatch.build.targets.wheel]
packages = ["reflector"]

[tool.coverage.run]
source = ["reflector"]

[tool.pytest_env]
ENVIRONMENT = "pytest"
DATABASE_URL = "postgresql://test_user:test_password@localhost:15432/reflector_test"

[tool.pytest.ini_options]
addopts = "-ra -q --disable-pytest-warnings --cov --cov-report html -v"
testpaths = ["tests"]
asyncio_mode = "auto"

[tool.ruff.lint]
select = [
    "I",       # isort - import sorting
    "F401",    # unused imports
    "PLC0415", # import-outside-top-level - detect inline imports
]

[tool.ruff.lint.per-file-ignores]
"reflector/processors/summary/summary_builder.py" = ["E501"]<|MERGE_RESOLUTION|>--- conflicted
+++ resolved
@@ -59,12 +59,9 @@
     "httpx-ws>=0.4.1",
     "pytest-httpx>=0.23.1",
     "pytest-celery>=0.0.0",
-<<<<<<< HEAD
     "pytest-recording>=0.13.4",
-=======
     "pytest-docker>=3.2.3",
     "asgi-lifespan>=2.1.0",
->>>>>>> 99cc9840
 ]
 aws = ["aioboto3>=11.2.0"]
 evaluation = [
