[tool.poetry]
name = "reflector-server"
version = "0.1.0"
description = ""
authors = ["Monadical team <ops@monadical.com>"]
readme = "README.md"
packages = []

[tool.poetry.dependencies]
python = "^3.11"
aiohttp = "^3.8.5"
aiohttp-cors = "^0.7.0"
av = "^10.0.0"
requests = "^2.31.0"
aiortc = "^1.5.0"
faster-whisper = "^0.7.1"
sortedcontainers = "^2.4.0"
loguru = "^0.7.0"
pydantic-settings = "^2.0.2"
structlog = "^23.1.0"
uvicorn = {extras = ["standard"], version = "^0.23.1"}
fastapi = "^0.100.1"
sentry-sdk = {extras = ["fastapi"], version = "^1.29.2"}
httpx = "^0.24.1"
fastapi-pagination = "^0.12.6"


[tool.poetry.group.dev.dependencies]
black = "^23.7.0"


[tool.poetry.group.client.dependencies]
pyaudio = "^0.2.13"


[tool.poetry.group.tests.dependencies]
pytest-cov = "^4.1.0"
pytest-aiohttp = "^1.0.4"
pytest-asyncio = "^0.21.1"
pytest = "^7.4.0"
<<<<<<< HEAD
httpx-ws = "^0.4.1"
=======
pytest-httpx = "^0.23.1"
>>>>>>> 7d403057


[tool.poetry.group.aws.dependencies]
aioboto3 = "^11.2.0"

[build-system]
requires = ["poetry-core"]
build-backend = "poetry.core.masonry.api"

[tool.coverage.run]
source = ["reflector"]

[tool.pytest.ini_options]
addopts = "-ra -q --disable-pytest-warnings --cov --cov-report html -v"
testpaths = ["tests"]
asyncio_mode = "auto"

<|MERGE_RESOLUTION|>--- conflicted
+++ resolved
@@ -38,11 +38,8 @@
 pytest-aiohttp = "^1.0.4"
 pytest-asyncio = "^0.21.1"
 pytest = "^7.4.0"
-<<<<<<< HEAD
 httpx-ws = "^0.4.1"
-=======
 pytest-httpx = "^0.23.1"
->>>>>>> 7d403057
 
 
 [tool.poetry.group.aws.dependencies]
