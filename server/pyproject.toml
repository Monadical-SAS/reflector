--- conflicted
+++ resolved
@@ -27,12 +27,9 @@
 sqlalchemy = "<1.5"
 fief-client = {extras = ["fastapi"], version = "^0.17.0"}
 alembic = "^1.11.3"
-<<<<<<< HEAD
 nltk = "^3.8.1"
 transformers = "^4.32.1"
-=======
 prometheus-fastapi-instrumentator = "^6.1.0"
->>>>>>> 862e8ef3
 
 
 [tool.poetry.group.dev.dependencies]
