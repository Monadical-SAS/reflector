--- conflicted
+++ resolved
@@ -36,14 +36,8 @@
         "UPDATE transcript SET events = "
         'REPLACE(events, \'"event": "LONG_SUMMARY"\', \'"event": "SUMMARY"\');'
     )
-<<<<<<< HEAD
-    op.alter_column(
-        "transcript", "long_summary", nullable=True, new_column_name="summary"
-    )
-=======
     with op.batch_alter_table("transcript", schema=None) as batch_op:
         batch_op.alter_column("long_summary", nullable=True, new_column_name="summary")
->>>>>>> 280ed742
     op.drop_column("transcript", "title")
     op.drop_column("transcript", "short_summary")
     # ### end Alembic commands ###