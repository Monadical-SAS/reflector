# === further tests
# FIXME test status of transcript
# FIXME test websocket connection after RTC is finished still send the full events
# FIXME try with locked session, RTC should not work

import asyncio
import json
import threading
from pathlib import Path
from unittest.mock import patch

<<<<<<< HEAD
=======
import pytest
from httpx import AsyncClient
from httpx_ws import aconnect_ws
from reflector.app import app
>>>>>>> a8c5754c
from uvicorn import Config, Server


class ThreadedUvicorn:
    def __init__(self, config: Config):
        self.server = Server(config)
        self.thread = threading.Thread(daemon=True, target=self.server.run)

    async def start(self):
        self.thread.start()
        while not self.server.started:
            await asyncio.sleep(0.1)

    def stop(self):
        if self.thread.is_alive():
            self.server.should_exit = True
            while self.thread.is_alive():
                continue


@pytest.fixture
async def dummy_transcript():
    from reflector.processors.audio_transcript import AudioTranscriptProcessor
    from reflector.processors.types import AudioFile, Transcript, Word

    class TestAudioTranscriptProcessor(AudioTranscriptProcessor):
        async def _transcript(self, data: AudioFile):
            return Transcript(
                text="Hello world",
                words=[
                    Word(start=0.0, end=1.0, text="Hello"),
                    Word(start=1.0, end=2.0, text="world"),
                ],
            )

    with patch(
        "reflector.processors.audio_transcript_auto"
        ".AudioTranscriptAutoProcessor.get_instance"
    ) as mock_audio:
        mock_audio.return_value = TestAudioTranscriptProcessor()
        yield


@pytest.fixture
async def dummy_llm():
    from reflector.llm.base import LLM

    class TestLLM(LLM):
        async def _generate(self, prompt: str, schema: dict | None, **kwargs):
            return json.dumps({"title": "LLM TITLE", "summary": "LLM SUMMARY"})

    with patch("reflector.llm.base.LLM.get_instance") as mock_llm:
        mock_llm.return_value = TestLLM()
        yield


@pytest.mark.asyncio
async def test_transcript_rtc_and_websocket(tmpdir, dummy_transcript, dummy_llm):
    # goal: start the server, exchange RTC, receive websocket events
    # because of that, we need to start the server in a thread
    # to be able to connect with aiortc

    from reflector.settings import settings
    from reflector.app import app

    settings.DATA_DIR = Path(tmpdir)

    # start server
    host = "127.0.0.1"
    port = 1255
    base_url = f"http://{host}:{port}/v1"
    config = Config(app=app, host=host, port=port)
    server = ThreadedUvicorn(config)
    await server.start()

    # create a transcript
    ac = AsyncClient(base_url=base_url)
    response = await ac.post("/transcripts", json={"name": "Test RTC"})
    assert response.status_code == 200
    tid = response.json()["id"]

    # create a websocket connection as a task
    events = []

    async def websocket_task():
        print("Test websocket: TASK STARTED")
        async with aconnect_ws(f"{base_url}/transcripts/{tid}/events") as ws:
            print("Test websocket: CONNECTED")
            try:
                while True:
                    msg = await ws.receive_json()
                    print(f"Test websocket: JSON {msg}")
                    if msg is None:
                        break
                    events.append(msg)
            except Exception as e:
                print(f"Test websocket: EXCEPTION {e}")
            finally:
                ws.close()
                print("Test websocket: DISCONNECTED")

    websocket_task = asyncio.get_event_loop().create_task(websocket_task())

    # create stream client
    import argparse
    from reflector.stream_client import StreamClient
    from aiortc.contrib.signaling import add_signaling_arguments, create_signaling

    parser = argparse.ArgumentParser()
    add_signaling_arguments(parser)
    args = parser.parse_args(["-s", "tcp-socket"])
    signaling = create_signaling(args)

    url = f"{base_url}/transcripts/{tid}/record/webrtc"
    path = Path(__file__).parent / "records" / "test_short.wav"
    client = StreamClient(signaling, url=url, play_from=path.as_posix())
    await client.start()

    timeout = 20
    while not client.is_ended():
        await asyncio.sleep(1)
        timeout -= 1
        if timeout < 0:
            raise TimeoutError("Timeout while waiting for RTC to end")

    # XXX aiortc is long to close the connection
    # instead of waiting a long time, we just send a STOP
    client.channel.send(json.dumps({"cmd": "STOP"}))

    # wait the processing to finish
    await asyncio.sleep(2)

    await client.stop()

    # wait the processing to finish
    await asyncio.sleep(2)

    # stop websocket task
    websocket_task.cancel()

    # check events
    assert len(events) > 0
    from pprint import pprint

    pprint(events)

    # get events list
    eventnames = [e["event"] for e in events]

    # check events
    assert "TRANSCRIPT" in eventnames
    ev = events[eventnames.index("TRANSCRIPT")]
    assert ev["data"]["text"] == "Hello world"

    assert "TOPIC" in eventnames
    ev = events[eventnames.index("TOPIC")]
    assert ev["data"]["id"]
    assert ev["data"]["summary"] == "LLM SUMMARY"
    assert ev["data"]["transcript"].startswith("Hello world")
    assert ev["data"]["timestamp"] == 0.0

    assert "FINAL_SUMMARY" in eventnames
    ev = events[eventnames.index("FINAL_SUMMARY")]
    assert ev["data"]["summary"] == "LLM SUMMARY"

    # check status order
    statuses = [e["data"]["value"] for e in events if e["event"] == "STATUS"]
    assert statuses == ["recording", "processing", "ended"]

    # ensure the last event received is ended
    assert events[-1]["event"] == "STATUS"
    assert events[-1]["data"]["value"] == "ended"

    # stop server
    # server.stop()

    # check that transcript status in model is updated
    resp = await ac.get(f"/transcripts/{tid}")
    assert resp.status_code == 200
    assert resp.json()["status"] == "ended"

    # check that audio is available
    resp = await ac.get(f"/transcripts/{tid}/audio")
    assert resp.status_code == 200
    assert resp.headers["Content-Type"] == "audio/wav"

    # check that audio/mp3 is available
    resp = await ac.get(f"/transcripts/{tid}/audio/mp3")
    assert resp.status_code == 200
    assert resp.headers["Content-Type"] == "audio/mp3"<|MERGE_RESOLUTION|>--- conflicted
+++ resolved
@@ -9,13 +9,10 @@
 from pathlib import Path
 from unittest.mock import patch
 
-<<<<<<< HEAD
-=======
 import pytest
 from httpx import AsyncClient
 from httpx_ws import aconnect_ws
 from reflector.app import app
->>>>>>> a8c5754c
 from uvicorn import Config, Server
 
 
