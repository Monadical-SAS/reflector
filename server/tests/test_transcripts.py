from contextlib import asynccontextmanager

import pytest
from httpx import AsyncClient


@pytest.mark.asyncio
async def test_transcript_create():
    from reflector.app import app

    async with AsyncClient(app=app, base_url="http://test/v1") as ac:
        response = await ac.post("/transcripts", json={"name": "test"})
        assert response.status_code == 200
        assert response.json()["name"] == "test"
        assert response.json()["status"] == "idle"
        assert response.json()["locked"] is False
        assert response.json()["id"] is not None
        assert response.json()["created_at"] is not None

        # ensure some fields are not returned
        assert "topics" not in response.json()
        assert "events" not in response.json()


@pytest.mark.asyncio
async def test_transcript_get_update_name():
    from reflector.app import app

    async with AsyncClient(app=app, base_url="http://test/v1") as ac:
        response = await ac.post("/transcripts", json={"name": "test"})
        assert response.status_code == 200
        assert response.json()["name"] == "test"

        tid = response.json()["id"]

        response = await ac.get(f"/transcripts/{tid}")
        assert response.status_code == 200
        assert response.json()["name"] == "test"

        response = await ac.patch(f"/transcripts/{tid}", json={"name": "test2"})
        assert response.status_code == 200
        assert response.json()["name"] == "test2"

        response = await ac.get(f"/transcripts/{tid}")
        assert response.status_code == 200
        assert response.json()["name"] == "test2"


@pytest.mark.asyncio
async def test_transcript_get_update_locked():
    from reflector.app import app

    async with AsyncClient(app=app, base_url="http://test/v1") as ac:
        response = await ac.post("/transcripts", json={"name": "test"})
        assert response.status_code == 200
        assert response.json()["locked"] is False

        tid = response.json()["id"]

        response = await ac.get(f"/transcripts/{tid}")
        assert response.status_code == 200
        assert response.json()["locked"] is False

        response = await ac.patch(f"/transcripts/{tid}", json={"locked": True})
        assert response.status_code == 200
        assert response.json()["locked"] is True

        response = await ac.get(f"/transcripts/{tid}")
        assert response.status_code == 200
        assert response.json()["locked"] is True


@pytest.mark.asyncio
async def test_transcript_get_update_summary():
    from reflector.app import app

    async with AsyncClient(app=app, base_url="http://test/v1") as ac:
        response = await ac.post("/transcripts", json={"name": "test"})
        assert response.status_code == 200
        assert response.json()["long_summary"] is None
        assert response.json()["short_summary"] is None

        tid = response.json()["id"]

        response = await ac.get(f"/transcripts/{tid}")
        assert response.status_code == 200
        assert response.json()["long_summary"] is None
        assert response.json()["short_summary"] is None

        response = await ac.patch(
            f"/transcripts/{tid}",
            json={"long_summary": "test_long", "short_summary": "test_short"},
        )
        assert response.status_code == 200
        assert response.json()["long_summary"] == "test_long"
        assert response.json()["short_summary"] == "test_short"

        response = await ac.get(f"/transcripts/{tid}")
        assert response.status_code == 200
        assert response.json()["long_summary"] == "test_long"
        assert response.json()["short_summary"] == "test_short"


@pytest.mark.asyncio
async def test_transcript_get_update_title():
    from reflector.app import app

    async with AsyncClient(app=app, base_url="http://test/v1") as ac:
        response = await ac.post("/transcripts", json={"name": "test"})
        assert response.status_code == 200
        assert response.json()["title"] is None

        tid = response.json()["id"]

        response = await ac.get(f"/transcripts/{tid}")
        assert response.status_code == 200
        assert response.json()["title"] is None

        response = await ac.patch(f"/transcripts/{tid}", json={"title": "test_title"})
        assert response.status_code == 200
        assert response.json()["title"] == "test_title"

        response = await ac.get(f"/transcripts/{tid}")
        assert response.status_code == 200
        assert response.json()["title"] == "test_title"


@pytest.mark.asyncio
async def test_transcripts_list_anonymous():
    # XXX this test is a bit fragile, as it depends on the storage which
    #     is shared between tests
    from reflector.app import app
    from reflector.settings import settings

    async with AsyncClient(app=app, base_url="http://test/v1") as ac:
        response = await ac.get("/transcripts")
        assert response.status_code == 401

    # if public mode, it should be allowed
    try:
        settings.PUBLIC_MODE = True
        async with AsyncClient(app=app, base_url="http://test/v1") as ac:
            response = await ac.get("/transcripts")
            assert response.status_code == 200
    finally:
        settings.PUBLIC_MODE = False


@asynccontextmanager
async def authenticated_client_ctx():
    from reflector.app import app
    from reflector.auth import current_user, current_user_optional

    app.dependency_overrides[current_user] = lambda: {
        "sub": "randomuserid",
        "email": "test@mail.com",
    }
    app.dependency_overrides[current_user_optional] = lambda: {
        "sub": "randomuserid",
        "email": "test@mail.com",
    }
    yield
    del app.dependency_overrides[current_user]
    del app.dependency_overrides[current_user_optional]


@asynccontextmanager
async def authenticated_client2_ctx():
    from reflector.app import app
    from reflector.auth import current_user, current_user_optional

    app.dependency_overrides[current_user] = lambda: {
        "sub": "randomuserid2",
        "email": "test@mail.com",
    }
    app.dependency_overrides[current_user_optional] = lambda: {
        "sub": "randomuserid2",
        "email": "test@mail.com",
    }
    yield
    del app.dependency_overrides[current_user]
    del app.dependency_overrides[current_user_optional]


@pytest.fixture
@pytest.mark.asyncio
async def authenticated_client():
    async with authenticated_client_ctx():
        yield


@pytest.fixture
@pytest.mark.asyncio
async def authenticated_client2():
    async with authenticated_client2_ctx():
        yield


@pytest.mark.asyncio
async def test_transcripts_list_authenticated(authenticated_client):
    # XXX this test is a bit fragile, as it depends on the storage which
    #     is shared between tests
    from reflector.app import app

    async with AsyncClient(app=app, base_url="http://test/v1") as ac:
        response = await ac.post("/transcripts", json={"name": "testxx1"})
        assert response.status_code == 200
        assert response.json()["name"] == "testxx1"

        response = await ac.post("/transcripts", json={"name": "testxx2"})
        assert response.status_code == 200
        assert response.json()["name"] == "testxx2"

        response = await ac.get("/transcripts")
        assert response.status_code == 200
        assert len(response.json()["items"]) >= 2
        names = [t["name"] for t in response.json()["items"]]
        assert "testxx1" in names
        assert "testxx2" in names


@pytest.mark.asyncio
async def test_transcript_delete():
    from reflector.app import app

    async with AsyncClient(app=app, base_url="http://test/v1") as ac:
        response = await ac.post("/transcripts", json={"name": "testdel1"})
        assert response.status_code == 200
        assert response.json()["name"] == "testdel1"

        tid = response.json()["id"]
        response = await ac.delete(f"/transcripts/{tid}")
        assert response.status_code == 200
        assert response.json()["status"] == "ok"

        response = await ac.get(f"/transcripts/{tid}")
        assert response.status_code == 404


@pytest.mark.asyncio
async def test_transcript_mark_reviewed():
    from reflector.app import app

    async with AsyncClient(app=app, base_url="http://test/v1") as ac:
        response = await ac.post("/transcripts", json={"name": "test"})
        assert response.status_code == 200
        assert response.json()["name"] == "test"
        assert response.json()["reviewed"] is False

        tid = response.json()["id"]

        response = await ac.get(f"/transcripts/{tid}")
        assert response.status_code == 200
        assert response.json()["name"] == "test"
        assert response.json()["reviewed"] is False

        response = await ac.patch(f"/transcripts/{tid}", json={"reviewed": True})
        assert response.status_code == 200
        assert response.json()["reviewed"] is True

        response = await ac.get(f"/transcripts/{tid}")
        assert response.status_code == 200
<<<<<<< HEAD
        assert response.json()["reviewed"] is True


@asynccontextmanager
async def patch_migrate_user():
    with patch(
        "reflector.db.migrate_user.users_to_migrate",
        [["test@mail.com", "randomuserid", None]],
    ):
        yield


@pytest.mark.asyncio
async def test_transcripts_list_authenticated_migration():
    # XXX this test is a bit fragile, as it depends on the storage which
    #     is shared between tests
    from reflector.app import app

    testx1 = "testmigration1"
    testx2 = "testmigration2"

    async with (
        patch_migrate_user(),
        AsyncClient(app=app, base_url="http://test/v1") as ac,
    ):
        # first ensure client 2 does not have any transcripts related to this test
        async with authenticated_client2_ctx():
            response = await ac.get("/transcripts")
            assert response.status_code == 200
            # assert len(response.json()["items"]) == 0
            names = [t["name"] for t in response.json()["items"]]
            assert testx1 not in names
            assert testx2 not in names

        # create 2 transcripts with client 1
        async with authenticated_client_ctx():
            response = await ac.post("/transcripts", json={"name": testx1})
            assert response.status_code == 200
            assert response.json()["name"] == testx1

            response = await ac.post("/transcripts", json={"name": testx2})
            assert response.status_code == 200
            assert response.json()["name"] == testx2

            response = await ac.get("/transcripts")
            assert response.status_code == 200
            assert len(response.json()["items"]) >= 2
            names = [t["name"] for t in response.json()["items"]]
            assert testx1 in names
            assert testx2 in names

        # now going back to client 2, migration should happen
        async with authenticated_client2_ctx():
            response = await ac.get("/transcripts")
            assert response.status_code == 200
            names = [t["name"] for t in response.json()["items"]]
            assert testx1 in names
            assert testx2 in names

        # and client 1 should have nothing now
        async with authenticated_client_ctx():
            response = await ac.get("/transcripts")
            assert response.status_code == 200
            names = [t["name"] for t in response.json()["items"]]
            assert testx1 not in names
            assert testx2 not in names
=======
        assert response.json()["reviewed"] is True
>>>>>>> 196089a6
<|MERGE_RESOLUTION|>--- conflicted
+++ resolved
@@ -260,73 +260,4 @@
 
         response = await ac.get(f"/transcripts/{tid}")
         assert response.status_code == 200
-<<<<<<< HEAD
-        assert response.json()["reviewed"] is True
-
-
-@asynccontextmanager
-async def patch_migrate_user():
-    with patch(
-        "reflector.db.migrate_user.users_to_migrate",
-        [["test@mail.com", "randomuserid", None]],
-    ):
-        yield
-
-
-@pytest.mark.asyncio
-async def test_transcripts_list_authenticated_migration():
-    # XXX this test is a bit fragile, as it depends on the storage which
-    #     is shared between tests
-    from reflector.app import app
-
-    testx1 = "testmigration1"
-    testx2 = "testmigration2"
-
-    async with (
-        patch_migrate_user(),
-        AsyncClient(app=app, base_url="http://test/v1") as ac,
-    ):
-        # first ensure client 2 does not have any transcripts related to this test
-        async with authenticated_client2_ctx():
-            response = await ac.get("/transcripts")
-            assert response.status_code == 200
-            # assert len(response.json()["items"]) == 0
-            names = [t["name"] for t in response.json()["items"]]
-            assert testx1 not in names
-            assert testx2 not in names
-
-        # create 2 transcripts with client 1
-        async with authenticated_client_ctx():
-            response = await ac.post("/transcripts", json={"name": testx1})
-            assert response.status_code == 200
-            assert response.json()["name"] == testx1
-
-            response = await ac.post("/transcripts", json={"name": testx2})
-            assert response.status_code == 200
-            assert response.json()["name"] == testx2
-
-            response = await ac.get("/transcripts")
-            assert response.status_code == 200
-            assert len(response.json()["items"]) >= 2
-            names = [t["name"] for t in response.json()["items"]]
-            assert testx1 in names
-            assert testx2 in names
-
-        # now going back to client 2, migration should happen
-        async with authenticated_client2_ctx():
-            response = await ac.get("/transcripts")
-            assert response.status_code == 200
-            names = [t["name"] for t in response.json()["items"]]
-            assert testx1 in names
-            assert testx2 in names
-
-        # and client 1 should have nothing now
-        async with authenticated_client_ctx():
-            response = await ac.get("/transcripts")
-            assert response.status_code == 200
-            names = [t["name"] for t in response.json()["items"]]
-            assert testx1 not in names
-            assert testx2 not in names
-=======
-        assert response.json()["reviewed"] is True
->>>>>>> 196089a6
+        assert response.json()["reviewed"] is True