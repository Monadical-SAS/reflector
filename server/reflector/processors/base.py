import asyncio
from concurrent.futures import ThreadPoolExecutor
<<<<<<< HEAD
from uuid import uuid4

from reflector.logger import logger
=======
from typing import Any, Union
from uuid import uuid4

from pydantic import BaseModel
from reflector.logger import logger


class PipelineEvent(BaseModel):
    processor: str
    uid: str
    data: Any
>>>>>>> e6c3c7fa


class Processor:
    INPUT_TYPE: type = None
    OUTPUT_TYPE: type = None
    WARMUP_EVENT: str = "WARMUP_EVENT"

    def __init__(self, callback=None, custom_logger=None):
        self.name = self.__class__.__name__
        self._processors = []
        self._callbacks = []
        if callback:
            self.on(callback)
        self.uid = uuid4().hex
        self.flushed = False
        self.logger = (custom_logger or logger).bind(processor=self.__class__.__name__)
        self.pipeline = None

    def set_pipeline(self, pipeline: "Pipeline"):
        # if pipeline is used, pipeline logger will be used instead
        self.pipeline = pipeline
        self.logger = pipeline.logger.bind(processor=self.__class__.__name__)

    def connect(self, processor: "Processor"):
        """
        Connect this processor output to another processor
        """
        if processor.INPUT_TYPE != self.OUTPUT_TYPE:
            raise ValueError(
                f"Processor {processor} input type {processor.INPUT_TYPE} "
                f"does not match {self.OUTPUT_TYPE}"
            )
        self._processors.append(processor)

    def disconnect(self, processor: "Processor"):
        """
        Disconnect this processor data from another processor
        """
        self._processors.remove(processor)

    def on(self, callback):
        """
        Register a callback to be called when data is emitted
        """
        # ensure callback is asynchronous
        if not asyncio.iscoroutinefunction(callback):
            raise ValueError("Callback must be a coroutine function")
        self._callbacks.append(callback)

    def off(self, callback):
        """
        Unregister a callback to be called when data is emitted
        """
        self._callbacks.remove(callback)

    def get_pref(self, key: str, default: Any = None):
        """
        Get a preference from the pipeline prefs
        """
        if self.pipeline:
            return self.pipeline.get_pref(key, default)
        return default

    async def emit(self, data):
        if self.pipeline:
            await self.pipeline.emit(
                PipelineEvent(processor=self.name, uid=self.uid, data=data)
            )
        for callback in self._callbacks:
            await callback(data)
        for processor in self._processors:
            await processor.push(data)

    async def push(self, data):
        """
        Push data to this processor. `data` must be of type `INPUT_TYPE`
        The function returns the output of type `OUTPUT_TYPE`
        """
        # logger.debug(f"{self.__class__.__name__} push")
        try:
            self.flushed = False
            return await self._push(data)
        except Exception:
            self.logger.exception("Error in push")

    async def flush(self):
        """
        Flush data to this processor
        Works only one time, until another push is called
        """
        if self.flushed:
            return
        # logger.debug(f"{self.__class__.__name__} flush")
        self.flushed = True
        return await self._flush()

    def describe(self, level=0):
        logger.info("  " * level + self.__class__.__name__)

    async def warmup(self):
        """
        Warmup the processor
        """
        await self._warmup()

    async def _push(self, data):
        raise NotImplementedError

    async def _flush(self):
        pass

    async def _warmup(self):
        pass

    @classmethod
    def as_threaded(cls, *args, **kwargs):
        """
        Return a single threaded processor where output is guaranteed
        to be in order
        """
        return ThreadedProcessor(cls(*args, **kwargs), max_workers=1)


class ThreadedProcessor(Processor):
    """
    A processor that runs in a separate thread
    """

    def __init__(self, processor: Processor, max_workers=1):
        super().__init__()
        # FIXME: This is a hack to make sure that the processor is single threaded
        # but if it is more than 1, then we need to make sure that the processor
        # is emiting data in order
        assert max_workers == 1
        self.processor = processor
        self.INPUT_TYPE = processor.INPUT_TYPE
        self.OUTPUT_TYPE = processor.OUTPUT_TYPE
        self.executor = ThreadPoolExecutor(max_workers=max_workers)
        self.queue = asyncio.Queue()
        self.task = asyncio.get_running_loop().create_task(self.loop())

    def set_pipeline(self, pipeline: "Pipeline"):
        super().set_pipeline(pipeline)
        self.processor.set_pipeline(pipeline)

    async def loop(self):
        while True:
            data = await self.queue.get()
            try:
                if data is None:
                    await self.processor.flush()
                    break
                if data == self.WARMUP_EVENT:
                    self.logger.debug(f"Warming up {self.processor.__class__.__name__}")
                    await self.processor.warmup()
                    continue
                try:
                    await self.processor.push(data)
                except Exception:
                    self.logger.error(
                        f"Error in push {self.processor.__class__.__name__}, continue"
                    )
            finally:
                self.queue.task_done()

    async def _warmup(self):
        await self.queue.put(self.WARMUP_EVENT)

    async def _push(self, data):
        await self.queue.put(data)

    async def _flush(self):
        await self.queue.put(None)
        await self.queue.join()

    def connect(self, processor: Processor):
        self.processor.connect(processor)

    def disconnect(self, processor: Processor):
        self.processor.disconnect(processor)

    def on(self, callback):
        self.processor.on(callback)

    def off(self, callback):
        self.processor.off(callback)

    def describe(self, level=0):
        super().describe(level)
        self.processor.describe(level + 1)


class BroadcastProcessor(Processor):
    """
    A processor that broadcasts data to multiple processors, in the order
    they were passed to the constructor

    This processor does not guarantee that the output is in order.

    This processor connect all the output of the processors to the input of
    the next processor; so the next processor must be able to accept different
    types of input.
    """

    def __init__(self, processors: Processor):
        super().__init__()
        self.processors = processors
        self.INPUT_TYPE = processors[0].INPUT_TYPE
        output_types = set([processor.OUTPUT_TYPE for processor in processors])
        self.OUTPUT_TYPE = Union[tuple(output_types)]

    def set_pipeline(self, pipeline: "Pipeline"):
        super().set_pipeline(pipeline)
        for processor in self.processors:
            processor.set_pipeline(pipeline)

    async def _warmup(self):
        for processor in self.processors:
            await processor.warmup()

    async def _push(self, data):
        for processor in self.processors:
            await processor.push(data)

    async def _flush(self):
        for processor in self.processors:
            await processor.flush()

    def connect(self, processor: Processor):
        for processor in self.processors:
            processor.connect(processor)

    def disconnect(self, processor: Processor):
        for processor in self.processors:
            processor.disconnect(processor)

    def on(self, callback):
        for processor in self.processors:
            processor.on(callback)

    def off(self, callback):
        for processor in self.processors:
            processor.off(callback)

    def describe(self, level=0):
        super().describe(level)
        for processor in self.processors:
            processor.describe(level + 1)


class Pipeline(Processor):
    """
    A pipeline of processors
    """

    INPUT_TYPE = None
    OUTPUT_TYPE = None

    def __init__(self, *processors: Processor):
        self._warmed_up = False
        super().__init__()
        self.logger = logger.bind(pipeline=self.uid)
        self.logger.info("Pipeline created")

        self.processors = processors
        self.prefs = {}

        for processor in processors:
            processor.set_pipeline(self)

        for i in range(len(processors) - 1):
            processors[i].connect(processors[i + 1])

        self.INPUT_TYPE = processors[0].INPUT_TYPE
        self.OUTPUT_TYPE = processors[-1].OUTPUT_TYPE

    async def _warmup(self):
        for processor in self.processors:
            self.logger.debug(f"Warming up {processor.__class__.__name__}")
            await processor.warmup()

    async def _push(self, data):
        await self.processors[0].push(data)

    async def _flush(self):
        self.logger.debug("Pipeline flushing")
        for processor in self.processors:
            await processor.flush()
        self.logger.info("Pipeline flushed")

    def describe(self, level=0):
        logger.info("  " * level + "Pipeline:")
        for processor in self.processors:
            processor.describe(level + 1)
        logger.info("")

    def set_pref(self, key: str, value: Any):
        """
        Set a preference for this pipeline
        """
        self.prefs[key] = value

    def get_pref(self, key: str, default=None):
        """
        Get a preference for this pipeline
        """
        if key not in self.prefs:
            self.logger.warning(f"Pref {key} not found, using default")
        return self.prefs.get(key, default)<|MERGE_RESOLUTION|>--- conflicted
+++ resolved
@@ -1,14 +1,10 @@
 import asyncio
 from concurrent.futures import ThreadPoolExecutor
-<<<<<<< HEAD
-from uuid import uuid4
-
-from reflector.logger import logger
-=======
 from typing import Any, Union
 from uuid import uuid4
 
 from pydantic import BaseModel
+
 from reflector.logger import logger
 
 
@@ -16,7 +12,6 @@
     processor: str
     uid: str
     data: Any
->>>>>>> e6c3c7fa
 
 
 class Processor:
