--- conflicted
+++ resolved
@@ -1,7 +1,6 @@
 from reflector.processors.base import Processor
 from reflector.processors.types import (
     AudioDiarizationInput,
-    DiarizationSegment,
     TitleSummary,
     Word,
 )
@@ -38,15 +37,6 @@
     async def _diarize(self, data: AudioDiarizationInput):
         raise NotImplementedError
 
-<<<<<<< HEAD
-    def assign_speaker(self, words: list[Word], diarization: list[DiarizationSegment]):
-        self._diarization_remove_overlap(diarization)
-        self._diarization_remove_segment_without_words(words, diarization)
-        self._diarization_merge_same_speaker(words, diarization)
-        self._diarization_assign_speaker(words, diarization)
-
-    def iter_words_from_topics(self, topics: TitleSummary):
-=======
     @classmethod
     def assign_speaker(cls, words: list[Word], diarization: list[dict]):
         cls._diarization_remove_overlap(diarization)
@@ -56,7 +46,6 @@
 
     @staticmethod
     def iter_words_from_topics(topics: list[TitleSummary]):
->>>>>>> e28b7ef5
         for topic in topics:
             for word in topic.transcript.words:
                 yield word
@@ -75,12 +64,8 @@
             return False
         return True
 
-<<<<<<< HEAD
-    def _diarization_remove_overlap(self, diarization: list[DiarizationSegment]):
-=======
     @staticmethod
     def _diarization_remove_overlap(diarization: list[dict]):
->>>>>>> e28b7ef5
         """
         Remove overlap in diarization results
 
@@ -107,11 +92,7 @@
 
     @staticmethod
     def _diarization_remove_segment_without_words(
-<<<<<<< HEAD
-        self, words: list[Word], diarization: list[DiarizationSegment]
-=======
         words: list[Word], diarization: list[dict]
->>>>>>> e28b7ef5
     ):
         """
         Remove diarization segments without words
@@ -140,14 +121,8 @@
             else:
                 diarization_idx += 1
 
-<<<<<<< HEAD
-    def _diarization_merge_same_speaker(
-        self, words: list[Word], diarization: list[DiarizationSegment]
-    ):
-=======
     @staticmethod
     def _diarization_merge_same_speaker(diarization: list[dict]):
->>>>>>> e28b7ef5
         """
         Merge diarization contigous segments with the same speaker
 
@@ -164,14 +139,8 @@
             else:
                 diarization_idx += 1
 
-<<<<<<< HEAD
-    def _diarization_assign_speaker(
-        self, words: list[Word], diarization: list[DiarizationSegment]
-    ):
-=======
     @classmethod
     def _diarization_assign_speaker(cls, words: list[Word], diarization: list[dict]):
->>>>>>> e28b7ef5
         """
         Assign speaker to words based on diarization
 
