import httpx
from reflector.processors.base import Processor
from reflector.processors.types import Transcript, TranslationLanguages
from reflector.settings import settings
from reflector.utils.retry import retry


class TranscriptTranslatorProcessor(Processor):
    """
    Translate the transcript into the target language
    """

    INPUT_TYPE = Transcript
    OUTPUT_TYPE = Transcript
    TASK = "translate"

    def __init__(self, **kwargs):
        super().__init__(**kwargs)
        self.translate_url = settings.TRANSLATE_URL
        self.timeout = settings.TRANSLATE_TIMEOUT
        self.headers = {"Authorization": f"Bearer {settings.LLM_MODAL_API_KEY}"}

<<<<<<< HEAD
    async def _warmup(self):
        try:
            async with httpx.AsyncClient() as client:
                start = monotonic()
                self.logger.debug("Translate modal: warming up...")
                response = await client.post(
                    self.translate_url + "/warmup",
                    headers=self.headers,
                    timeout=self.timeout,
                )
                response.raise_for_status()
                duration = monotonic() - start
                self.logger.debug(f"Translate modal: warmup took {duration:.2f}s")
        except Exception:
            self.logger.exception("Translate modal: warmup failed")

=======
>>>>>>> 7b520e3b
    async def _push(self, data: Transcript):
        self.transcript = data
        await self.flush()

    async def get_translation(self, text: str) -> str | None:
        # FIXME this should be a processor after, as each user may want
        # different languages

        source_language = self.get_pref("audio:source_language", "en")
        target_language = self.get_pref("audio:target_language", "en")
        if source_language == target_language:
            return

        languages = TranslationLanguages()
        # Only way to set the target should be the UI element like dropdown.
        # Hence, this assert should never fail.
        assert languages.is_supported(target_language)
        self.logger.debug(f"Try to translate {text=}")
        json_payload = {
            "text": text,
            "source_language": source_language,
            "target_language": target_language,
        }

        async with httpx.AsyncClient() as client:
            response = await retry(client.post)(
                self.translate_url + "/translate",
                headers=self.headers,
                params=json_payload,
                timeout=self.timeout,
            )
            response.raise_for_status()
            result = response.json()["text"]

            # Sanity check for translation status in the result
            if target_language in result:
                translation = result[target_language]
            self.logger.debug(f"Translation response: {text=}, {translation=}")
        return translation

    async def _flush(self):
        if not self.transcript:
            return
        self.transcript.translation = await self.get_translation(
            text=self.transcript.text
        )
        await self.emit(self.transcript)<|MERGE_RESOLUTION|>--- conflicted
+++ resolved
@@ -20,25 +20,6 @@
         self.timeout = settings.TRANSLATE_TIMEOUT
         self.headers = {"Authorization": f"Bearer {settings.LLM_MODAL_API_KEY}"}
 
-<<<<<<< HEAD
-    async def _warmup(self):
-        try:
-            async with httpx.AsyncClient() as client:
-                start = monotonic()
-                self.logger.debug("Translate modal: warming up...")
-                response = await client.post(
-                    self.translate_url + "/warmup",
-                    headers=self.headers,
-                    timeout=self.timeout,
-                )
-                response.raise_for_status()
-                duration = monotonic() - start
-                self.logger.debug(f"Translate modal: warmup took {duration:.2f}s")
-        except Exception:
-            self.logger.exception("Translate modal: warmup failed")
-
-=======
->>>>>>> 7b520e3b
     async def _push(self, data: Transcript):
         self.transcript = data
         await self.flush()
