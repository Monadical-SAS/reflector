--- conflicted
+++ resolved
@@ -3,10 +3,7 @@
 
 
 def get_transcripts_storage() -> Storage:
-<<<<<<< HEAD
     assert settings.TRANSCRIPT_STORAGE_BACKEND
-=======
->>>>>>> 99cc9840
     return Storage.get_instance(
         name=settings.TRANSCRIPT_STORAGE_BACKEND,
         settings_prefix="TRANSCRIPT_STORAGE_",
