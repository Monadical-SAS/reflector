import json
from contextlib import asynccontextmanager
from datetime import datetime
from pathlib import Path
from typing import Any, Literal
from uuid import uuid4

import sqlalchemy
from fastapi import HTTPException
from pydantic import BaseModel, Field
from reflector.db import database, metadata
from reflector.processors.types import Word as ProcessorWord
from reflector.settings import settings
from reflector.storage import Storage

transcripts = sqlalchemy.Table(
    "transcript",
    metadata,
    sqlalchemy.Column("id", sqlalchemy.String, primary_key=True),
    sqlalchemy.Column("name", sqlalchemy.String),
    sqlalchemy.Column("status", sqlalchemy.String),
    sqlalchemy.Column("locked", sqlalchemy.Boolean),
    sqlalchemy.Column("duration", sqlalchemy.Integer),
    sqlalchemy.Column("created_at", sqlalchemy.DateTime),
    sqlalchemy.Column("title", sqlalchemy.String, nullable=True),
    sqlalchemy.Column("short_summary", sqlalchemy.String, nullable=True),
    sqlalchemy.Column("long_summary", sqlalchemy.String, nullable=True),
    sqlalchemy.Column("topics", sqlalchemy.JSON),
    sqlalchemy.Column("events", sqlalchemy.JSON),
    sqlalchemy.Column("source_language", sqlalchemy.String, nullable=True),
    sqlalchemy.Column("target_language", sqlalchemy.String, nullable=True),
    sqlalchemy.Column(
        "audio_location",
        sqlalchemy.String,
        nullable=False,
        server_default="local",
    ),
    # with user attached, optional
    sqlalchemy.Column("user_id", sqlalchemy.String),
    sqlalchemy.Column(
        "share_mode",
        sqlalchemy.String,
        nullable=False,
        server_default="private",
    ),
)


def generate_uuid4() -> str:
    return str(uuid4())


def generate_transcript_name() -> str:
    now = datetime.utcnow()
    return f"Transcript {now.strftime('%Y-%m-%d %H:%M:%S')}"


def get_storage() -> Storage:
    return Storage.get_instance(
        name=settings.TRANSCRIPT_STORAGE_BACKEND,
        settings_prefix="TRANSCRIPT_STORAGE_",
    )


class AudioWaveform(BaseModel):
    data: list[float]


class TranscriptText(BaseModel):
    text: str
    translation: str | None


class TranscriptSegmentTopic(BaseModel):
    speaker: int
    text: str
    timestamp: float


class TranscriptTopic(BaseModel):
    id: str = Field(default_factory=generate_uuid4)
    title: str
    summary: str
    timestamp: float
    duration: float | None = 0
    transcript: str | None = None
    words: list[ProcessorWord] = []


class TranscriptFinalShortSummary(BaseModel):
    short_summary: str


class TranscriptFinalLongSummary(BaseModel):
    long_summary: str


class TranscriptFinalTitle(BaseModel):
    title: str


class TranscriptDuration(BaseModel):
    duration: float


class TranscriptWaveform(BaseModel):
    waveform: list[float]


class TranscriptEvent(BaseModel):
    event: str
    data: dict


class Transcript(BaseModel):
    id: str = Field(default_factory=generate_uuid4)
    user_id: str | None = None
    name: str = Field(default_factory=generate_transcript_name)
    status: str = "idle"
    locked: bool = False
    duration: float = 0
    created_at: datetime = Field(default_factory=datetime.utcnow)
    title: str | None = None
    short_summary: str | None = None
    long_summary: str | None = None
    topics: list[TranscriptTopic] = []
    events: list[TranscriptEvent] = []
    source_language: str = "en"
    target_language: str = "en"
<<<<<<< HEAD
    share_mode: Literal["private", "semi-private", "public"] = "private"
=======
    audio_location: str = "local"
>>>>>>> 6e1696e4

    def add_event(self, event: str, data: BaseModel) -> TranscriptEvent:
        ev = TranscriptEvent(event=event, data=data.model_dump())
        self.events.append(ev)
        return ev

    def upsert_topic(self, topic: TranscriptTopic):
        index = next((i for i, t in enumerate(self.topics) if t.id == topic.id), None)
        if index is not None:
            self.topics[index] = topic
        else:
            self.topics.append(topic)

    def events_dump(self, mode="json"):
        return [event.model_dump(mode=mode) for event in self.events]

    def topics_dump(self, mode="json"):
        return [topic.model_dump(mode=mode) for topic in self.topics]

    def unlink(self):
        self.data_path.unlink(missing_ok=True)

    @property
    def data_path(self):
        return Path(settings.DATA_DIR) / self.id

    @property
    def audio_wav_filename(self):
        return self.data_path / "audio.wav"

    @property
    def audio_mp3_filename(self):
        return self.data_path / "audio.mp3"

    @property
    def audio_waveform_filename(self):
        return self.data_path / "audio.json"

    @property
    def storage_audio_path(self):
        return f"{self.id}/audio.mp3"

    @property
    def audio_waveform(self):
        try:
            with open(self.audio_waveform_filename) as fd:
                data = json.load(fd)
        except json.JSONDecodeError:
            # unlink file if it's corrupted
            self.audio_waveform_filename.unlink(missing_ok=True)
            return None

        return AudioWaveform(data=data)

    async def get_audio_url(self) -> str:
        if self.audio_location == "local":
            return self._generate_local_audio_link()
        elif self.audio_location == "storage":
            return await self._generate_storage_audio_link()
        raise Exception(f"Unknown audio location {self.audio_location}")

    async def _generate_storage_audio_link(self) -> str:
        return await get_storage().get_file_url(self.storage_audio_path)

    def _generate_local_audio_link(self) -> str:
        # we need to create an url to be used for diarization
        # we can't use the audio_mp3_filename because it's not accessible
        # from the diarization processor
        from datetime import timedelta

        from reflector.app import app
        from reflector.views.transcripts import create_access_token

        path = app.url_path_for(
            "transcript_get_audio_mp3",
            transcript_id=self.id,
        )
        url = f"{settings.BASE_URL}{path}"
        if self.user_id:
            # we pass token only if the user_id is set
            # otherwise, the audio is public
            token = create_access_token(
                {"sub": self.user_id},
                expires_delta=timedelta(minutes=15),
            )
            url += f"?token={token}"
        return url


class TranscriptController:
    async def get_all(
        self,
        user_id: str | None = None,
        order_by: str | None = None,
        filter_empty: bool | None = False,
        filter_recording: bool | None = False,
        return_query: bool = False,
    ) -> list[Transcript]:
        """
        Get all transcripts

        If `user_id` is specified, only return transcripts that belong to the user.
        Otherwise, return all anonymous transcripts.

        Parameters:
        - `order_by`: field to order by, e.g. "-created_at"
        - `filter_empty`: filter out empty transcripts
        - `filter_recording`: filter out transcripts that are currently recording
        """
        query = transcripts.select().where(transcripts.c.user_id == user_id)

        if order_by is not None:
            field = getattr(transcripts.c, order_by[1:])
            if order_by.startswith("-"):
                field = field.desc()
            query = query.order_by(field)

        if filter_empty:
            query = query.filter(transcripts.c.status != "idle")

        if filter_recording:
            query = query.filter(transcripts.c.status != "recording")

        if return_query:
            return query

        results = await database.fetch_all(query)
        return results

    async def get_by_id(self, transcript_id: str, **kwargs) -> Transcript | None:
        """
        Get a transcript by id
        """
        query = transcripts.select().where(transcripts.c.id == transcript_id)
        if "user_id" in kwargs:
            query = query.where(transcripts.c.user_id == kwargs["user_id"])
        result = await database.fetch_one(query)
        if not result:
            return None
        return Transcript(**result)

    async def get_by_id_for_http(
        self,
        transcript_id: str,
        user_id: str | None,
    ) -> Transcript:
        """
        Get a transcript by ID for HTTP request.

        If not found, it will raise a 404 error.
        If the user is not allowed to access the transcript, it will raise a 403 error.

        This method checks the share mode of the transcript and the user_id
        to determine if the user can access the transcript.
        """
        query = transcripts.select().where(transcripts.c.id == transcript_id)
        result = await database.fetch_one(query)
        if not result:
            raise HTTPException(status_code=404, detail="Transcript not found")

        # if the transcript is anonymous, share mode is not checked
        transcript = Transcript(**result)
        if transcript.user_id is None:
            return transcript

        if transcript.share_mode == "private":
            # in private mode, only the owner can access the transcript
            if transcript.user_id == user_id:
                return transcript

        elif transcript.share_mode == "semi-private":
            # in semi-private mode, only the owner and the users with the link
            # can access the transcript
            if user_id is not None:
                return transcript

        elif transcript.share_mode == "public":
            # in public mode, everyone can access the transcript
            return transcript

        raise HTTPException(status_code=403, detail="Transcript access denied")

    async def add(
        self,
        name: str,
        source_language: str = "en",
        target_language: str = "en",
        user_id: str | None = None,
    ):
        """
        Add a new transcript
        """
        transcript = Transcript(
            name=name,
            source_language=source_language,
            target_language=target_language,
            user_id=user_id,
        )
        query = transcripts.insert().values(**transcript.model_dump())
        await database.execute(query)
        return transcript

    async def update(self, transcript: Transcript, values: dict):
        """
        Update a transcript fields with key/values in values
        """
        query = (
            transcripts.update()
            .where(transcripts.c.id == transcript.id)
            .values(**values)
        )
        await database.execute(query)
        for key, value in values.items():
            setattr(transcript, key, value)

    async def remove_by_id(
        self,
        transcript_id: str,
        user_id: str | None = None,
    ) -> None:
        """
        Remove a transcript by id
        """
        transcript = await self.get_by_id(transcript_id, user_id=user_id)
        if not transcript:
            return
        if user_id is not None and transcript.user_id != user_id:
            return
        transcript.unlink()
        query = transcripts.delete().where(transcripts.c.id == transcript_id)
        await database.execute(query)

    @asynccontextmanager
    async def transaction(self):
        """
        A context manager for database transaction
        """
        async with database.transaction(isolation="serializable"):
            yield

    async def append_event(
        self,
        transcript: Transcript,
        event: str,
        data: Any,
    ) -> TranscriptEvent:
        """
        Append an event to a transcript
        """
        resp = transcript.add_event(event=event, data=data)
        await self.update(transcript, {"events": transcript.events_dump()})
        return resp

    async def upsert_topic(
        self,
        transcript: Transcript,
        topic: TranscriptTopic,
    ) -> TranscriptEvent:
        """
        Append an event to a transcript
        """
        transcript.upsert_topic(topic)
        await self.update(transcript, {"topics": transcript.topics_dump()})

    async def move_mp3_to_storage(self, transcript: Transcript):
        """
        Move mp3 file to storage
        """

        # store the audio on external storage
        await get_storage().put_file(
            transcript.storage_audio_path,
            transcript.audio_mp3_filename.read_bytes(),
        )

        # indicate on the transcript that the audio is now on storage
        await self.update(transcript, {"audio_location": "storage"})

        # unlink the local file
        transcript.audio_mp3_filename.unlink(missing_ok=True)


transcripts_controller = TranscriptController()<|MERGE_RESOLUTION|>--- conflicted
+++ resolved
@@ -127,11 +127,8 @@
     events: list[TranscriptEvent] = []
     source_language: str = "en"
     target_language: str = "en"
-<<<<<<< HEAD
     share_mode: Literal["private", "semi-private", "public"] = "private"
-=======
     audio_location: str = "local"
->>>>>>> 6e1696e4
 
     def add_event(self, event: str, data: BaseModel) -> TranscriptEvent:
         ev = TranscriptEvent(event=event, data=data.model_dump())
