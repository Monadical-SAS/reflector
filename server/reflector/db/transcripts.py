import enum
import json
import logging
import os
import shutil
from contextlib import asynccontextmanager
from datetime import datetime, timedelta, timezone
from pathlib import Path
from typing import Any, Literal

import boto3
import sqlalchemy
from fastapi import HTTPException
from pydantic import BaseModel, ConfigDict, Field, field_serializer
<<<<<<< HEAD
from reflector.db import database, metadata
from reflector.db.recordings import recordings_controller
from reflector.logger import logger
=======
from sqlalchemy import Enum
from sqlalchemy.dialects.postgresql import TSVECTOR
from sqlalchemy.sql import false, or_

from reflector.db import database, metadata
from reflector.db.rooms import rooms
from reflector.db.utils import is_postgresql
>>>>>>> 5f9b8926
from reflector.processors.types import Word as ProcessorWord
from reflector.settings import settings
from reflector.storage import get_transcripts_storage
from reflector.utils import generate_uuid4
<<<<<<< HEAD
from sqlalchemy import Enum
from sqlalchemy.sql import false, or_
=======
from reflector.utils.webvtt import topics_to_webvtt

logger = logging.getLogger(__name__)
>>>>>>> 5f9b8926


class SourceKind(enum.StrEnum):
    ROOM = enum.auto()
    LIVE = enum.auto()
    FILE = enum.auto()


transcripts = sqlalchemy.Table(
    "transcript",
    metadata,
    sqlalchemy.Column("id", sqlalchemy.String, primary_key=True),
    sqlalchemy.Column("name", sqlalchemy.String),
    sqlalchemy.Column("status", sqlalchemy.String),
    sqlalchemy.Column("locked", sqlalchemy.Boolean),
    sqlalchemy.Column("duration", sqlalchemy.Float),
    sqlalchemy.Column("created_at", sqlalchemy.TIMESTAMP(timezone=True)),
    sqlalchemy.Column("title", sqlalchemy.String),
    sqlalchemy.Column("short_summary", sqlalchemy.String),
    sqlalchemy.Column("long_summary", sqlalchemy.String),
    sqlalchemy.Column("topics", sqlalchemy.JSON),
    sqlalchemy.Column("events", sqlalchemy.JSON),
    sqlalchemy.Column("participants", sqlalchemy.JSON),
    sqlalchemy.Column("source_language", sqlalchemy.String),
    sqlalchemy.Column("target_language", sqlalchemy.String),
    sqlalchemy.Column(
        "reviewed", sqlalchemy.Boolean, nullable=False, server_default=false()
    ),
    sqlalchemy.Column(
        "audio_location",
        sqlalchemy.String,
        nullable=False,
        server_default="local",
    ),
    # with user attached, optional
    sqlalchemy.Column("user_id", sqlalchemy.String),
    sqlalchemy.Column(
        "share_mode",
        sqlalchemy.String,
        nullable=False,
        server_default="private",
    ),
    sqlalchemy.Column(
        "meeting_id",
        sqlalchemy.String,
    ),
    sqlalchemy.Column("recording_id", sqlalchemy.String),
    sqlalchemy.Column("zulip_message_id", sqlalchemy.Integer),
    sqlalchemy.Column(
        "source_kind",
        Enum(SourceKind, values_callable=lambda obj: [e.value for e in obj]),
        nullable=False,
    ),
    # indicative field: whether associated audio is deleted
    # the main "audio deleted" is the presence of the audio itself / consents not-given
    # same field could've been in recording/meeting, and it's maybe even ok to dupe it at need
    sqlalchemy.Column("audio_deleted", sqlalchemy.Boolean),
    sqlalchemy.Column("room_id", sqlalchemy.String),
    sqlalchemy.Column("webvtt", sqlalchemy.Text),
    sqlalchemy.Index("idx_transcript_recording_id", "recording_id"),
    sqlalchemy.Index("idx_transcript_user_id", "user_id"),
    sqlalchemy.Index("idx_transcript_created_at", "created_at"),
    sqlalchemy.Index("idx_transcript_user_id_recording_id", "user_id", "recording_id"),
    sqlalchemy.Index("idx_transcript_room_id", "room_id"),
)

# Add PostgreSQL-specific full-text search column
# This matches the migration in migrations/versions/116b2f287eab_add_full_text_search.py
if is_postgresql():
    transcripts.append_column(
        sqlalchemy.Column(
            "search_vector_en",
            TSVECTOR,
            sqlalchemy.Computed(
                "setweight(to_tsvector('english', coalesce(title, '')), 'A') || "
                "setweight(to_tsvector('english', coalesce(webvtt, '')), 'B')",
                persisted=True,
            ),
        )
    )
    # Add GIN index for the search vector
    transcripts.append_constraint(
        sqlalchemy.Index(
            "idx_transcript_search_vector_en",
            "search_vector_en",
            postgresql_using="gin",
        )
    )


def generate_transcript_name() -> str:
    now = datetime.now(timezone.utc)
    return f"Transcript {now.strftime('%Y-%m-%d %H:%M:%S')}"


class AudioWaveform(BaseModel):
    data: list[float]


class TranscriptText(BaseModel):
    text: str
    translation: str | None


class TranscriptSegmentTopic(BaseModel):
    speaker: int
    text: str
    timestamp: float


class TranscriptTopic(BaseModel):
    id: str = Field(default_factory=generate_uuid4)
    title: str
    summary: str
    timestamp: float
    duration: float | None = 0
    transcript: str | None = None
    words: list[ProcessorWord] = []


class TranscriptFinalShortSummary(BaseModel):
    short_summary: str


class TranscriptFinalLongSummary(BaseModel):
    long_summary: str


class TranscriptFinalTitle(BaseModel):
    title: str


class TranscriptDuration(BaseModel):
    duration: float


class TranscriptWaveform(BaseModel):
    waveform: list[float]


class TranscriptEvent(BaseModel):
    event: str
    data: dict


class TranscriptParticipant(BaseModel):
    model_config = ConfigDict(from_attributes=True)
    id: str = Field(default_factory=generate_uuid4)
    speaker: int | None
    name: str


class Transcript(BaseModel):
    """Full transcript model with all fields."""

    id: str = Field(default_factory=generate_uuid4)
    user_id: str | None = None
    name: str = Field(default_factory=generate_transcript_name)
    status: str = "idle"
    duration: float = 0
    created_at: datetime = Field(default_factory=lambda: datetime.now(timezone.utc))
    title: str | None = None
    source_kind: SourceKind
    room_id: str | None = None
    locked: bool = False
    short_summary: str | None = None
    long_summary: str | None = None
    topics: list[TranscriptTopic] = []
    events: list[TranscriptEvent] = []
    participants: list[TranscriptParticipant] | None = []
    source_language: str = "en"
    target_language: str = "en"
    share_mode: Literal["private", "semi-private", "public"] = "private"
    audio_location: str = "local"
    reviewed: bool = False
    meeting_id: str | None = None
    recording_id: str | None = None
    zulip_message_id: int | None = None
    audio_deleted: bool | None = None
    webvtt: str | None = None

    @field_serializer("created_at", when_used="json")
    def serialize_datetime(self, dt: datetime) -> str:
        if dt.tzinfo is None:
            dt = dt.replace(tzinfo=timezone.utc)
        return dt.isoformat()

    def add_event(self, event: str, data: BaseModel) -> TranscriptEvent:
        ev = TranscriptEvent(event=event, data=data.model_dump())
        self.events.append(ev)
        return ev

    def upsert_topic(self, topic: TranscriptTopic):
        index = next((i for i, t in enumerate(self.topics) if t.id == topic.id), None)
        if index is not None:
            self.topics[index] = topic
        else:
            self.topics.append(topic)

    def upsert_participant(self, participant: TranscriptParticipant):
        if self.participants:
            index = next(
                (i for i, p in enumerate(self.participants) if p.id == participant.id),
                None,
            )
            if index is not None:
                self.participants[index] = participant
            else:
                self.participants.append(participant)
        else:
            self.participants = [participant]
        return participant

    def delete_participant(self, participant_id: str):
        index = next(
            (i for i, p in enumerate(self.participants) if p.id == participant_id),
            None,
        )
        if index is not None:
            del self.participants[index]

    def events_dump(self, mode="json"):
        return [event.model_dump(mode=mode) for event in self.events]

    def topics_dump(self, mode="json"):
        return [topic.model_dump(mode=mode) for topic in self.topics]

    def participants_dump(self, mode="json"):
        return [participant.model_dump(mode=mode) for participant in self.participants]

    def unlink(self):
        if os.path.exists(self.data_path) and os.path.isdir(self.data_path):
            shutil.rmtree(self.data_path)

    @property
    def data_path(self):
        return Path(settings.DATA_DIR) / self.id

    @property
    def audio_wav_filename(self):
        return self.data_path / "audio.wav"

    @property
    def audio_mp3_filename(self):
        return self.data_path / "audio.mp3"

    @property
    def audio_waveform_filename(self):
        return self.data_path / "audio.json"

    @property
    def storage_audio_path(self):
        return f"{self.id}/audio.mp3"

    @property
    def audio_waveform(self):
        try:
            with open(self.audio_waveform_filename) as fd:
                data = json.load(fd)
        except json.JSONDecodeError:
            # unlink file if it's corrupted
            self.audio_waveform_filename.unlink(missing_ok=True)
            return None

        return AudioWaveform(data=data)

    async def get_audio_url(self) -> str:
        if self.audio_location == "local":
            return self._generate_local_audio_link()
        elif self.audio_location == "storage":
            return await self._generate_storage_audio_link()
        raise Exception(f"Unknown audio location {self.audio_location}")

    async def _generate_storage_audio_link(self) -> str:
        return await get_transcripts_storage().get_file_url(self.storage_audio_path)

    def _generate_local_audio_link(self) -> str:
        # we need to create an url to be used for diarization
        # we can't use the audio_mp3_filename because it's not accessible
        # from the diarization processor

        # TODO don't import app in db
        from reflector.app import app  # noqa: PLC0415

        # TODO a util + don''t import views in db
        from reflector.views.transcripts import create_access_token  # noqa: PLC0415

        path = app.url_path_for(
            "transcript_get_audio_mp3",
            transcript_id=self.id,
        )
        url = f"{settings.BASE_URL}{path}"
        if self.user_id:
            # we pass token only if the user_id is set
            # otherwise, the audio is public
            token = create_access_token(
                {"sub": self.user_id},
                expires_delta=timedelta(minutes=15),
            )
            url += f"?token={token}"
        return url

    def find_empty_speaker(self) -> int:
        """
        Find an empty speaker seat
        """
        speakers = set(
            word.speaker
            for topic in self.topics
            for word in topic.words
            if word.speaker is not None
        )
        i = 0
        while True:
            if i not in speakers:
                return i
            i += 1
        raise Exception("No empty speaker found")


class TranscriptController:
    async def get_all(
        self,
        user_id: str | None = None,
        order_by: str | None = None,
        filter_empty: bool | None = False,
        filter_recording: bool | None = False,
        source_kind: SourceKind | None = None,
        room_id: str | None = None,
        search_term: str | None = None,
        return_query: bool = False,
        exclude_columns: list[str] = ["topics", "events", "participants"],
    ) -> list[Transcript]:
        """
        Get all transcripts

        If `user_id` is specified, only return transcripts that belong to the user.
        Otherwise, return all anonymous transcripts.

        Parameters:
        - `order_by`: field to order by, e.g. "-created_at"
        - `filter_empty`: filter out empty transcripts
        - `filter_recording`: filter out transcripts that are currently recording
        - `room_id`: filter transcripts by room ID
        - `search_term`: filter transcripts by search term
        """

        query = transcripts.select().join(
            rooms, transcripts.c.room_id == rooms.c.id, isouter=True
        )

        if user_id:
            query = query.where(
                or_(transcripts.c.user_id == user_id, rooms.c.is_shared)
            )
        else:
            query = query.where(rooms.c.is_shared)

        if source_kind:
            query = query.where(transcripts.c.source_kind == source_kind)

        if room_id:
            query = query.where(transcripts.c.room_id == room_id)

        if search_term:
            query = query.where(transcripts.c.title.ilike(f"%{search_term}%"))

        # Exclude heavy JSON columns from list queries
        transcript_columns = [
            col for col in transcripts.c if col.name not in exclude_columns
        ]

        query = query.with_only_columns(
            transcript_columns
            + [
                rooms.c.name.label("room_name"),
            ]
        )

        if order_by is not None:
            field = getattr(transcripts.c, order_by[1:])
            if order_by.startswith("-"):
                field = field.desc()
            query = query.order_by(field)

        if filter_empty:
            query = query.filter(transcripts.c.status != "idle")

        if filter_recording:
            query = query.filter(transcripts.c.status != "recording")

        # print(query.compile(compile_kwargs={"literal_binds": True}))

        if return_query:
            return query

        results = await database.fetch_all(query)
        return results

    async def get_by_id(self, transcript_id: str, **kwargs) -> Transcript | None:
        """
        Get a transcript by id
        """
        query = transcripts.select().where(transcripts.c.id == transcript_id)
        if "user_id" in kwargs:
            query = query.where(transcripts.c.user_id == kwargs["user_id"])
        result = await database.fetch_one(query)
        if not result:
            return None
        return Transcript(**result)

    async def get_by_recording_id(
        self, recording_id: str, **kwargs
    ) -> Transcript | None:
        """
        Get a transcript by recording_id
        """
        query = transcripts.select().where(transcripts.c.recording_id == recording_id)
        if "user_id" in kwargs:
            query = query.where(transcripts.c.user_id == kwargs["user_id"])
        result = await database.fetch_one(query)
        if not result:
            return None
        return Transcript(**result)

    async def get_by_room_id(self, room_id: str, **kwargs) -> list[Transcript]:
        """
        Get transcripts by room_id (direct access without joins)
        """
        query = transcripts.select().where(transcripts.c.room_id == room_id)
        if "user_id" in kwargs:
            query = query.where(transcripts.c.user_id == kwargs["user_id"])
        if "order_by" in kwargs:
            order_by = kwargs["order_by"]
            field = getattr(transcripts.c, order_by[1:])
            if order_by.startswith("-"):
                field = field.desc()
            query = query.order_by(field)
        results = await database.fetch_all(query)
        return [Transcript(**result) for result in results]

    async def get_by_id_for_http(
        self,
        transcript_id: str,
        user_id: str | None,
    ) -> Transcript:
        """
        Get a transcript by ID for HTTP request.

        If not found, it will raise a 404 error.
        If the user is not allowed to access the transcript, it will raise a 403 error.

        This method checks the share mode of the transcript and the user_id
        to determine if the user can access the transcript.
        """
        query = transcripts.select().where(transcripts.c.id == transcript_id)
        result = await database.fetch_one(query)
        if not result:
            raise HTTPException(status_code=404, detail="Transcript not found")

        # if the transcript is anonymous, share mode is not checked
        transcript = Transcript(**result)
        if transcript.user_id is None:
            return transcript

        if transcript.share_mode == "private":
            # in private mode, only the owner can access the transcript
            if transcript.user_id == user_id:
                return transcript

        elif transcript.share_mode == "semi-private":
            # in semi-private mode, only the owner and the users with the link
            # can access the transcript
            if user_id is not None:
                return transcript

        elif transcript.share_mode == "public":
            # in public mode, everyone can access the transcript
            return transcript

        raise HTTPException(status_code=403, detail="Transcript access denied")

    async def add(
        self,
        name: str,
        source_kind: SourceKind,
        source_language: str = "en",
        target_language: str = "en",
        user_id: str | None = None,
        recording_id: str | None = None,
        share_mode: str = "private",
        meeting_id: str | None = None,
        room_id: str | None = None,
    ):
        """
        Add a new transcript
        """
        transcript = Transcript(
            name=name,
            source_kind=source_kind,
            source_language=source_language,
            target_language=target_language,
            user_id=user_id,
            recording_id=recording_id,
            share_mode=share_mode,
            meeting_id=meeting_id,
            room_id=room_id,
        )
        query = transcripts.insert().values(**transcript.model_dump())
        await database.execute(query)
        return transcript

    # TODO investigate why mutate= is used. it's used in one place currently, maybe because of ORM field updates.
    # using mutate=True is discouraged
    async def update(
        self, transcript: Transcript, values: dict, mutate=False
    ) -> Transcript:
        """
        Update a transcript fields with key/values in values.
        Returns a copy of the transcript with updated values.
        """
        values = TranscriptController._handle_topics_update(values)

        query = (
            transcripts.update()
            .where(transcripts.c.id == transcript.id)
            .values(**values)
        )
        await database.execute(query)
        if mutate:
            for key, value in values.items():
                setattr(transcript, key, value)

        updated_transcript = transcript.model_copy(update=values)
        return updated_transcript

    @staticmethod
    def _handle_topics_update(values: dict) -> dict:
        """Auto-update WebVTT when topics are updated."""

        if values.get("webvtt") is not None:
            logger.warn("trying to update read-only webvtt column")
            pass

        topics_data = values.get("topics")
        if topics_data is None:
            return values

        return {
            **values,
            "webvtt": topics_to_webvtt(
                [TranscriptTopic(**topic_dict) for topic_dict in topics_data]
            ),
        }

    async def remove_by_id(
        self,
        transcript_id: str,
        user_id: str | None = None,
    ) -> None:
        """
        Remove a transcript by id
        """
        transcript = await self.get_by_id(transcript_id)
        if not transcript:
            return
        if user_id is not None and transcript.user_id != user_id:
            return
        if transcript.audio_location == "storage" and not transcript.audio_deleted:
            try:
                await get_transcripts_storage().delete_file(
                    transcript.storage_audio_path
                )
            except Exception as e:
                logger.warning(
                    "Failed to delete transcript audio from storage",
                    error=str(e),
                    transcript_id=transcript.id,
                )
        transcript.unlink()
        if transcript.recording_id:
            try:
                recording = await recordings_controller.get_by_id(
                    transcript.recording_id
                )
                if recording:
                    try:
                        s3 = boto3.client(
                            "s3",
                            region_name=settings.TRANSCRIPT_STORAGE_AWS_REGION,
                            aws_access_key_id=settings.TRANSCRIPT_STORAGE_AWS_ACCESS_KEY_ID,
                            aws_secret_access_key=settings.TRANSCRIPT_STORAGE_AWS_SECRET_ACCESS_KEY,
                        )
                        s3.delete_object(
                            Bucket=recording.bucket_name, Key=recording.object_key
                        )
                    except Exception as e:
                        logger.warning(
                            "Failed to delete recording object from S3",
                            error=str(e),
                            recording_id=transcript.recording_id,
                        )
                    await recordings_controller.remove_by_id(transcript.recording_id)
            except Exception as e:
                logger.warning(
                    "Failed to delete recording row",
                    error=str(e),
                    recording_id=transcript.recording_id,
                )
        query = transcripts.delete().where(transcripts.c.id == transcript_id)
        await database.execute(query)

    async def remove_by_recording_id(self, recording_id: str):
        """
        Remove a transcript by recording_id
        """
        query = transcripts.delete().where(transcripts.c.recording_id == recording_id)
        await database.execute(query)

    @asynccontextmanager
    async def transaction(self):
        """
        A context manager for database transaction
        """
        async with database.transaction(isolation="serializable"):
            yield

    async def append_event(
        self,
        transcript: Transcript,
        event: str,
        data: Any,
    ) -> TranscriptEvent:
        """
        Append an event to a transcript
        """
        resp = transcript.add_event(event=event, data=data)
        await self.update(transcript, {"events": transcript.events_dump()})
        return resp

    async def upsert_topic(
        self,
        transcript: Transcript,
        topic: TranscriptTopic,
    ) -> TranscriptEvent:
        """
        Upsert topics to a transcript
        """
        transcript.upsert_topic(topic)
        await self.update(transcript, {"topics": transcript.topics_dump()})

    async def move_mp3_to_storage(self, transcript: Transcript):
        """
        Move mp3 file to storage
        """

        if transcript.audio_deleted:
            raise FileNotFoundError(
                f"Invalid state of transcript {transcript.id}: audio_deleted mark is set true"
            )

        if transcript.audio_location == "local":
            # store the audio on external storage if it's not already there
            if not transcript.audio_mp3_filename.exists():
                raise FileNotFoundError(
                    f"Audio file not found: {transcript.audio_mp3_filename}"
                )

            await get_transcripts_storage().put_file(
                transcript.storage_audio_path,
                transcript.audio_mp3_filename.read_bytes(),
            )

            # indicate on the transcript that the audio is now on storage
            # mutates transcript argument
            await self.update(transcript, {"audio_location": "storage"}, mutate=True)

        # unlink the local file
        transcript.audio_mp3_filename.unlink(missing_ok=True)

    async def download_mp3_from_storage(self, transcript: Transcript):
        """
        Download audio from storage
        """
        transcript.audio_mp3_filename.write_bytes(
            await get_transcripts_storage().get_file(
                transcript.storage_audio_path,
            )
        )

    async def upsert_participant(
        self,
        transcript: Transcript,
        participant: TranscriptParticipant,
    ) -> TranscriptParticipant:
        """
        Add/update a participant to a transcript
        """
        result = transcript.upsert_participant(participant)
        await self.update(transcript, {"participants": transcript.participants_dump()})
        return result

    async def delete_participant(
        self,
        transcript: Transcript,
        participant_id: str,
    ):
        """
        Delete a participant from a transcript
        """
        transcript.delete_participant(participant_id)
        await self.update(transcript, {"participants": transcript.participants_dump()})


transcripts_controller = TranscriptController()<|MERGE_RESOLUTION|>--- conflicted
+++ resolved
@@ -12,31 +12,21 @@
 import sqlalchemy
 from fastapi import HTTPException
 from pydantic import BaseModel, ConfigDict, Field, field_serializer
-<<<<<<< HEAD
 from reflector.db import database, metadata
 from reflector.db.recordings import recordings_controller
-from reflector.logger import logger
-=======
-from sqlalchemy import Enum
-from sqlalchemy.dialects.postgresql import TSVECTOR
-from sqlalchemy.sql import false, or_
-
-from reflector.db import database, metadata
 from reflector.db.rooms import rooms
 from reflector.db.utils import is_postgresql
->>>>>>> 5f9b8926
+from reflector.logger import logger
 from reflector.processors.types import Word as ProcessorWord
 from reflector.settings import settings
 from reflector.storage import get_transcripts_storage
 from reflector.utils import generate_uuid4
-<<<<<<< HEAD
+from reflector.utils.webvtt import topics_to_webvtt
 from sqlalchemy import Enum
+from sqlalchemy.dialects.postgresql import TSVECTOR
 from sqlalchemy.sql import false, or_
-=======
-from reflector.utils.webvtt import topics_to_webvtt
 
 logger = logging.getLogger(__name__)
->>>>>>> 5f9b8926
 
 
 class SourceKind(enum.StrEnum):
