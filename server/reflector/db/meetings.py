from datetime import datetime
from typing import Any, Literal

import sqlalchemy as sa
from pydantic import BaseModel, Field
from sqlalchemy.dialects.postgresql import JSONB

from reflector.db import get_database, metadata
from reflector.db.rooms import Room
from reflector.utils import generate_uuid4

meetings = sa.Table(
    "meeting",
    metadata,
    sa.Column("id", sa.String, primary_key=True),
    sa.Column("room_name", sa.String),
    sa.Column("room_url", sa.String),
    sa.Column("host_room_url", sa.String),
    sa.Column("start_date", sa.DateTime(timezone=True)),
    sa.Column("end_date", sa.DateTime(timezone=True)),
    sa.Column("user_id", sa.String),
    sa.Column("room_id", sa.String),
    sa.Column("is_locked", sa.Boolean, nullable=False, server_default=sa.false()),
    sa.Column("room_mode", sa.String, nullable=False, server_default="normal"),
    sa.Column("recording_type", sa.String, nullable=False, server_default="cloud"),
    sa.Column(
        "recording_trigger",
        sa.String,
        nullable=False,
        server_default="automatic-2nd-participant",
    ),
    sa.Column(
        "num_clients",
        sa.Integer,
        nullable=False,
        server_default=sa.text("0"),
    ),
    sa.Column(
        "is_active",
        sa.Boolean,
        nullable=False,
        server_default=sa.true(),
    ),
    sa.Column(
        "calendar_event_id",
        sa.String,
        sa.ForeignKey("calendar_event.id", ondelete="SET NULL"),
    ),
    sa.Column("calendar_metadata", JSONB),
    sa.Column("last_participant_left_at", sa.DateTime(timezone=True)),
    sa.Column("grace_period_minutes", sa.Integer, server_default=sa.text("15")),
    sa.Index("idx_meeting_room_id", "room_id"),
    sa.Index("idx_meeting_calendar_event", "calendar_event_id"),
)

meeting_consent = sa.Table(
    "meeting_consent",
    metadata,
    sa.Column("id", sa.String, primary_key=True),
    sa.Column(
        "meeting_id",
        sa.String,
        sa.ForeignKey("meeting.id", ondelete="CASCADE"),
        nullable=False,
    ),
    sa.Column("user_id", sa.String),
    sa.Column("consent_given", sa.Boolean, nullable=False),
    sa.Column("consent_timestamp", sa.DateTime(timezone=True), nullable=False),
)


class MeetingConsent(BaseModel):
    id: str = Field(default_factory=generate_uuid4)
    meeting_id: str
    user_id: str | None = None
    consent_given: bool
    consent_timestamp: datetime


class Meeting(BaseModel):
    id: str
    room_name: str
    room_url: str
    host_room_url: str
    start_date: datetime
    end_date: datetime
    user_id: str | None = None
    room_id: str | None = None
    is_locked: bool = False
    room_mode: Literal["normal", "group"] = "normal"
    recording_type: Literal["none", "local", "cloud"] = "cloud"
    recording_trigger: Literal[
        "none", "prompt", "automatic", "automatic-2nd-participant"
    ] = "automatic-2nd-participant"
    num_clients: int = 0
    is_active: bool = True
    calendar_event_id: str | None = None
    calendar_metadata: dict[str, Any] | None = None
    last_participant_left_at: datetime | None = None
    grace_period_minutes: int = 15


class MeetingController:
    async def create(
        self,
        id: str,
        room_name: str,
        room_url: str,
        host_room_url: str,
        start_date: datetime,
        end_date: datetime,
        user_id: str,
        room: Room,
        calendar_event_id: str | None = None,
        calendar_metadata: dict[str, Any] | None = None,
    ):
        """
        Create a new meeting
        """
        meeting = Meeting(
            id=id,
            room_name=room_name,
            room_url=room_url,
            host_room_url=host_room_url,
            start_date=start_date,
            end_date=end_date,
            user_id=user_id,
            room_id=room.id,
            is_locked=room.is_locked,
            room_mode=room.room_mode,
            recording_type=room.recording_type,
            recording_trigger=room.recording_trigger,
            calendar_event_id=calendar_event_id,
            calendar_metadata=calendar_metadata,
        )
        query = meetings.insert().values(**meeting.model_dump())
        await get_database().execute(query)
        return meeting

    async def get_all_active(self) -> list[Meeting]:
        """
        Get active meetings.
        """
        query = meetings.select().where(meetings.c.is_active)
        return await get_database().fetch_all(query)

    async def get_by_room_name(
        self,
        room_name: str,
    ) -> Meeting:
        """
        Get a meeting by room name.
        """
        query = meetings.select().where(meetings.c.room_name == room_name)
        result = await get_database().fetch_one(query)
        if not result:
            return None

        return Meeting(**result)

    async def get_active(self, room: Room, current_time: datetime) -> Meeting:
        """
        Get latest active meeting for a room.
        For backward compatibility, returns the most recent active meeting.
        """
        end_date = getattr(meetings.c, "end_date")
        query = (
            meetings.select()
            .where(
                sa.and_(
                    meetings.c.room_id == room.id,
                    meetings.c.end_date > current_time,
                    meetings.c.is_active,
                )
            )
            .order_by(end_date.desc())
        )
        result = await get_database().fetch_one(query)
        if not result:
            return None

        return Meeting(**result)

    async def get_all_active_for_room(
        self, room: Room, current_time: datetime
    ) -> list[Meeting]:
        """
        Get all active meetings for a room.
        This supports multiple concurrent meetings per room.
        """
        end_date = getattr(meetings.c, "end_date")
        query = (
            meetings.select()
            .where(
                sa.and_(
                    meetings.c.room_id == room.id,
                    meetings.c.end_date > current_time,
                    meetings.c.is_active,
                )
            )
            .order_by(end_date.desc())
        )
        results = await get_database().fetch_all(query)
        return [Meeting(**result) for result in results]

    async def get_active_by_calendar_event(
        self, room: Room, calendar_event_id: str, current_time: datetime
    ) -> Meeting | None:
        """
        Get active meeting for a specific calendar event.
        """
        query = meetings.select().where(
            sa.and_(
                meetings.c.room_id == room.id,
                meetings.c.calendar_event_id == calendar_event_id,
                meetings.c.end_date > current_time,
                meetings.c.is_active,
            )
        )
        result = await get_database().fetch_one(query)
        if not result:
            return None
        return Meeting(**result)

    async def get_by_id(self, meeting_id: str, **kwargs) -> Meeting | None:
        """
        Get a meeting by id
        """
        query = meetings.select().where(meetings.c.id == meeting_id)
        result = await get_database().fetch_one(query)
        if not result:
            return None
        return Meeting(**result)

<<<<<<< HEAD
    async def get_by_id_for_http(self, meeting_id: str, user_id: str | None) -> Meeting:
        """
        Get a meeting by ID for HTTP request.

        If not found, it will raise a 404 error.
        """
        query = meetings.select().where(meetings.c.id == meeting_id)
        result = await get_database().fetch_one(query)
        if not result:
            raise HTTPException(status_code=404, detail="Meeting not found")

        meeting = Meeting(**result)
        if result["user_id"] != user_id:
            meeting.host_room_url = ""

        return meeting

    async def get_by_calendar_event(self, calendar_event_id: str) -> Meeting | None:
        query = meetings.select().where(
            meetings.c.calendar_event_id == calendar_event_id
        )
        result = await get_database().fetch_one(query)
        if not result:
            return None
        return Meeting(**result)

=======
>>>>>>> fc363bd4
    async def update_meeting(self, meeting_id: str, **kwargs):
        query = meetings.update().where(meetings.c.id == meeting_id).values(**kwargs)
        await get_database().execute(query)


class MeetingConsentController:
    async def get_by_meeting_id(self, meeting_id: str) -> list[MeetingConsent]:
        query = meeting_consent.select().where(
            meeting_consent.c.meeting_id == meeting_id
        )
        results = await get_database().fetch_all(query)
        return [MeetingConsent(**result) for result in results]

    async def get_by_meeting_and_user(
        self, meeting_id: str, user_id: str
    ) -> MeetingConsent | None:
        """Get existing consent for a specific user and meeting"""
        query = meeting_consent.select().where(
            meeting_consent.c.meeting_id == meeting_id,
            meeting_consent.c.user_id == user_id,
        )
        result = await get_database().fetch_one(query)
        if result is None:
            return None
        return MeetingConsent(**result) if result else None

    async def upsert(self, consent: MeetingConsent) -> MeetingConsent:
        """Create new consent or update existing one for authenticated users"""
        if consent.user_id:
            # For authenticated users, check if consent already exists
            # not transactional but we're ok with that; the consents ain't deleted anyways
            existing = await self.get_by_meeting_and_user(
                consent.meeting_id, consent.user_id
            )
            if existing:
                query = (
                    meeting_consent.update()
                    .where(meeting_consent.c.id == existing.id)
                    .values(
                        consent_given=consent.consent_given,
                        consent_timestamp=consent.consent_timestamp,
                    )
                )
                await get_database().execute(query)

                existing.consent_given = consent.consent_given
                existing.consent_timestamp = consent.consent_timestamp
                return existing

        query = meeting_consent.insert().values(**consent.model_dump())
        await get_database().execute(query)
        return consent

    async def has_any_denial(self, meeting_id: str) -> bool:
        """Check if any participant denied consent for this meeting"""
        query = meeting_consent.select().where(
            meeting_consent.c.meeting_id == meeting_id,
            meeting_consent.c.consent_given.is_(False),
        )
        result = await get_database().fetch_one(query)
        return result is not None


meetings_controller = MeetingController()
meeting_consent_controller = MeetingConsentController()<|MERGE_RESOLUTION|>--- conflicted
+++ resolved
@@ -232,24 +232,6 @@
             return None
         return Meeting(**result)
 
-<<<<<<< HEAD
-    async def get_by_id_for_http(self, meeting_id: str, user_id: str | None) -> Meeting:
-        """
-        Get a meeting by ID for HTTP request.
-
-        If not found, it will raise a 404 error.
-        """
-        query = meetings.select().where(meetings.c.id == meeting_id)
-        result = await get_database().fetch_one(query)
-        if not result:
-            raise HTTPException(status_code=404, detail="Meeting not found")
-
-        meeting = Meeting(**result)
-        if result["user_id"] != user_id:
-            meeting.host_room_url = ""
-
-        return meeting
-
     async def get_by_calendar_event(self, calendar_event_id: str) -> Meeting | None:
         query = meetings.select().where(
             meetings.c.calendar_event_id == calendar_event_id
@@ -259,8 +241,6 @@
             return None
         return Meeting(**result)
 
-=======
->>>>>>> fc363bd4
     async def update_meeting(self, meeting_id: str, **kwargs):
         query = meetings.update().where(meetings.c.id == meeting_id).values(**kwargs)
         await get_database().execute(query)
