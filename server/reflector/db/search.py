"""Search functionality for transcripts and other entities."""

<<<<<<< HEAD
import itertools
import logging
from dataclasses import dataclass
=======
>>>>>>> 88703e46
from datetime import datetime
from io import StringIO
from typing import Annotated, Any, Dict, Iterator

import sqlalchemy
import webvtt
from fastapi import HTTPException
from pydantic import (
    BaseModel,
    Field,
    NonNegativeFloat,
    NonNegativeInt,
    ValidationError,
    constr,
    field_serializer,
)

from reflector.db import get_database
from reflector.db.rooms import rooms
from reflector.db.transcripts import SourceKind, transcripts
from reflector.db.utils import is_postgresql
from reflector.logger import logger

DEFAULT_SEARCH_LIMIT = 20
SNIPPET_CONTEXT_LENGTH = 50  # Characters before/after match to include
DEFAULT_SNIPPET_MAX_LENGTH = NonNegativeInt(150)
DEFAULT_MAX_SNIPPETS = NonNegativeInt(3)
LONG_SUMMARY_MAX_SNIPPETS = 2

SearchQueryBase = constr(min_length=0, strip_whitespace=True)
SearchLimitBase = Annotated[int, Field(ge=1, le=100)]
SearchOffsetBase = Annotated[int, Field(ge=0)]
SearchTotalBase = Annotated[int, Field(ge=0)]

SearchQuery = Annotated[SearchQueryBase, Field(description="Search query text")]
SearchLimit = Annotated[SearchLimitBase, Field(description="Results per page")]
SearchOffset = Annotated[
    SearchOffsetBase, Field(description="Number of results to skip")
]
SearchTotal = Annotated[
    SearchTotalBase, Field(description="Total number of search results")
]

WEBVTT_SPEC_HEADER = "WEBVTT\n\n"

WebVTTContent = Annotated[
    str,
    Field(min_length=len(WEBVTT_SPEC_HEADER), description="WebVTT content"),
]


class WebVTTProcessor:
    """Stateless processor for WebVTT content operations."""

    @staticmethod
    def parse(raw_content: str) -> WebVTTContent:
        """Parse WebVTT content and return it as a string."""
        if not raw_content.startswith(WEBVTT_SPEC_HEADER):
            raise ValueError(f"Invalid WebVTT content, no header {WEBVTT_SPEC_HEADER}")
        return raw_content

    @staticmethod
    def extract_text(webvtt_content: WebVTTContent) -> str:
        """Extract plain text from WebVTT content using webvtt library."""
        try:
            buffer = StringIO(webvtt_content)
            vtt = webvtt.read_buffer(buffer)
            return " ".join(caption.text for caption in vtt if caption.text)
        except webvtt.errors.MalformedFileError as e:
            logger.warning(f"Malformed WebVTT content: {e}")
            return ""
        except (UnicodeDecodeError, ValueError) as e:
            logger.warning(f"Failed to decode WebVTT content: {e}")
            return ""
        except AttributeError as e:
            logger.error(
                f"WebVTT parsing error - unexpected format: {e}", exc_info=True
            )
            return ""
        except Exception as e:
            logger.error(f"Unexpected error parsing WebVTT: {e}", exc_info=True)
            return ""

    @staticmethod
    def generate_snippets(
        webvtt_content: WebVTTContent,
        query: str,
        max_snippets: NonNegativeInt = DEFAULT_MAX_SNIPPETS,
    ) -> list[str]:
        """Generate snippets from WebVTT content."""
        return SnippetGenerator.generate(
            WebVTTProcessor.extract_text(webvtt_content),
            query,
            max_snippets=max_snippets,
        )


@dataclass(frozen=True)
class SnippetCandidate:
    """Represents a candidate snippet with its position."""

    _text: str
    start: NonNegativeInt
    _original_text_length: int

    @property
    def end(self) -> NonNegativeInt:
        """Calculate end position from start and raw text length."""
        return self.start + len(self._text)

    def text(self) -> str:
        """Get display text with ellipses added if needed."""
        result = self._text.strip()
        if self.start > 0:
            result = "..." + result
        if self.end < self._original_text_length:
            result = result + "..."
        return result


class SearchParameters(BaseModel):
    """Validated search parameters for full-text search."""

    query_text: SearchQuery
    limit: SearchLimit = DEFAULT_SEARCH_LIMIT
    offset: SearchOffset = 0
    user_id: str | None = None
    room_id: str | None = None
    source_kind: SourceKind | None = None


class SearchResultDB(BaseModel):
    """Intermediate model for validating raw database results."""

    id: str = Field(..., min_length=1)
    created_at: datetime
    status: str = Field(..., min_length=1)
    duration: float | None = Field(None, ge=0)
    user_id: str | None = None
    title: str | None = None
    source_kind: SourceKind
    room_id: str | None = None
    rank: float = Field(..., ge=0, le=1)


class SearchResult(BaseModel):
    """Public search result model with computed fields."""

    id: str = Field(..., min_length=1)
    title: str | None = None
    user_id: str | None = None
    room_id: str | None = None
    room_name: str | None = None
    source_kind: SourceKind
    created_at: datetime
    status: str = Field(..., min_length=1)
    rank: float = Field(..., ge=0, le=1)
    duration: NonNegativeFloat | None = Field(..., description="Duration in seconds")
    search_snippets: list[str] = Field(
        description="Text snippets around search matches"
    )
    total_match_count: NonNegativeInt = Field(
        default=0, description="Total number of matches found in the transcript"
    )

    @field_serializer("created_at", when_used="json")
    def serialize_datetime(self, dt: datetime) -> str:
        if dt.tzinfo is None:
            return dt.isoformat() + "Z"
        return dt.isoformat()


class SnippetGenerator:
    """Stateless generator for text snippets and match operations."""

    @staticmethod
    def find_all_matches(text: str, query: str) -> Iterator[int]:
        """Generate all match positions for a query in text."""
        if not text:
            logger.warning("Empty text for search query in find_all_matches")
            return
        if not query:
            logger.warning("Empty query for search text in find_all_matches")
            return

        text_lower = text.lower()
        query_lower = query.lower()
        start = 0
        prev_start = start
        while (pos := text_lower.find(query_lower, start)) != -1:
            yield pos
            start = pos + len(query_lower)
            if start <= prev_start:
                raise ValueError("panic! find_all_matches is not incremental")
            prev_start = start

    @staticmethod
    def count_matches(text: str, query: str) -> NonNegativeInt:
        """Count total number of matches for a query in text."""
        ZERO = NonNegativeInt(0)
        if not text:
            logger.warning("Empty text for search query in count_matches")
            return ZERO
        if not query:
            logger.warning("Empty query for search text in count_matches")
            return ZERO
        return NonNegativeInt(
            sum(1 for _ in SnippetGenerator.find_all_matches(text, query))
        )

    @staticmethod
    def create_snippet(
        text: str, match_pos: int, max_length: int = DEFAULT_SNIPPET_MAX_LENGTH
    ) -> SnippetCandidate:
        """Create a snippet from a match position."""
        snippet_start = NonNegativeInt(max(0, match_pos - SNIPPET_CONTEXT_LENGTH))
        snippet_end = min(len(text), match_pos + max_length - SNIPPET_CONTEXT_LENGTH)

        snippet_text = text[snippet_start:snippet_end]

        return SnippetCandidate(
            _text=snippet_text, start=snippet_start, _original_text_length=len(text)
        )

    @staticmethod
    def filter_non_overlapping(
        candidates: Iterator[SnippetCandidate],
    ) -> Iterator[str]:
        """Filter out overlapping snippets and return only display text."""
        last_end = 0
        for candidate in candidates:
            display_text = candidate.text()
            # it means that next overlapping snippets simply don't get included
            # it's fine as simplistic logic and users probably won't care much because they already have their search results just fin
            if candidate.start >= last_end and display_text:
                yield display_text
                last_end = candidate.end

    @staticmethod
    def generate(
        text: str,
        query: str,
        max_length: NonNegativeInt = DEFAULT_SNIPPET_MAX_LENGTH,
        max_snippets: NonNegativeInt = DEFAULT_MAX_SNIPPETS,
    ) -> list[str]:
        """Generate snippets from text."""
        if not text or not query:
            logger.warning("Empty text or query for generate_snippets")
            return []

        candidates = (
            SnippetGenerator.create_snippet(text, pos, max_length)
            for pos in SnippetGenerator.find_all_matches(text, query)
        )
        filtered = SnippetGenerator.filter_non_overlapping(candidates)
        snippets = list(itertools.islice(filtered, max_snippets))

        # Fallback to first word search if no full matches
        # it's another assumption: proper snippet logic generation is quite complicated and tied to db logic, so simplification is used here
        if not snippets and " " in query:
            first_word = query.split()[0]
            return SnippetGenerator.generate(text, first_word, max_length, max_snippets)

        return snippets

    @staticmethod
    def from_summary(
        summary: str,
        query: str,
        max_snippets: NonNegativeInt = LONG_SUMMARY_MAX_SNIPPETS,
    ) -> list[str]:
        """Generate snippets from summary text."""
        return SnippetGenerator.generate(summary, query, max_snippets=max_snippets)

    @staticmethod
    def combine_sources(
        summary: str | None,
        webvtt: WebVTTContent | None,
        query: str,
        max_total: NonNegativeInt = DEFAULT_MAX_SNIPPETS,
    ) -> tuple[list[str], NonNegativeInt]:
        """Combine snippets from multiple sources and return total match count.

        Returns (snippets, total_match_count) tuple.

        snippets can be empty for real in case of e.g. title match
        """
        webvtt_matches = 0
        summary_matches = 0

        if webvtt:
            webvtt_text = WebVTTProcessor.extract_text(webvtt)
            webvtt_matches = SnippetGenerator.count_matches(webvtt_text, query)

        if summary:
            summary_matches = SnippetGenerator.count_matches(summary, query)

        total_matches = NonNegativeInt(webvtt_matches + summary_matches)

        summary_snippets = (
            SnippetGenerator.from_summary(summary, query) if summary else []
        )

        if len(summary_snippets) >= max_total:
            return summary_snippets[:max_total], total_matches

        remaining = max_total - len(summary_snippets)
        webvtt_snippets = (
            WebVTTProcessor.generate_snippets(webvtt, query, remaining)
            if webvtt
            else []
        )

        return summary_snippets + webvtt_snippets, total_matches


class SearchController:
    """Controller for search operations across different entities."""

    @classmethod
    async def search_transcripts(
        cls, params: SearchParameters
    ) -> tuple[list[SearchResult], int]:
        """
        Full-text search for transcripts using PostgreSQL tsvector.
        Returns (results, total_count).
        """

        if not is_postgresql():
            logger.warning(
                "Full-text search requires PostgreSQL. Returning empty results."
            )
            return [], 0

        base_columns = [
            transcripts.c.id,
            transcripts.c.title,
            transcripts.c.created_at,
            transcripts.c.duration,
            transcripts.c.status,
            transcripts.c.user_id,
            transcripts.c.room_id,
            transcripts.c.source_kind,
            transcripts.c.webvtt,
            transcripts.c.long_summary,
            sqlalchemy.case(
                (
                    transcripts.c.room_id.isnot(None) & rooms.c.id.is_(None),
                    "Deleted Room",
                ),
                else_=rooms.c.name,
            ).label("room_name"),
        ]

        if params.query_text:
            search_query = sqlalchemy.func.websearch_to_tsquery(
                "english", params.query_text
            )
            rank_column = sqlalchemy.func.ts_rank(
                transcripts.c.search_vector_en,
                search_query,
                32,  # normalization flag: rank/(rank+1) for 0-1 range
            ).label("rank")
        else:
            rank_column = sqlalchemy.cast(1.0, sqlalchemy.Float).label("rank")

        columns = base_columns + [rank_column]
        base_query = sqlalchemy.select(columns).select_from(
            transcripts.join(rooms, transcripts.c.room_id == rooms.c.id, isouter=True)
        )

        if params.query_text:
            base_query = base_query.where(
                transcripts.c.search_vector_en.op("@@")(search_query)
            )

        if params.user_id:
            base_query = base_query.where(transcripts.c.user_id == params.user_id)
        if params.room_id:
            base_query = base_query.where(transcripts.c.room_id == params.room_id)
        if params.source_kind:
            base_query = base_query.where(
                transcripts.c.source_kind == params.source_kind
            )

        if params.query_text:
            order_by = sqlalchemy.desc(sqlalchemy.text("rank"))
        else:
            order_by = sqlalchemy.desc(transcripts.c.created_at)

        query = base_query.order_by(order_by).limit(params.limit).offset(params.offset)

        rs = await get_database().fetch_all(query)

        count_query = sqlalchemy.select([sqlalchemy.func.count()]).select_from(
            base_query.alias("search_results")
        )
        total = await get_database().fetch_val(count_query)

        def _process_result(r) -> SearchResult:
            r_dict: Dict[str, Any] = dict(r)
            webvtt_raw: str | None = r_dict.pop("webvtt", None)
            if webvtt_raw:
                webvtt = WebVTTProcessor.parse(webvtt_raw)
            else:
                webvtt = None
            long_summary: str | None = r_dict.pop("long_summary", None)
            room_name: str | None = r_dict.pop("room_name", None)
            db_result = SearchResultDB.model_validate(r_dict)

            snippets, total_match_count = SnippetGenerator.combine_sources(
                long_summary, webvtt, params.query_text, DEFAULT_MAX_SNIPPETS
            )

            return SearchResult(
                **db_result.model_dump(),
                room_name=room_name,
                search_snippets=snippets,
                total_match_count=total_match_count,
            )

        try:
            results = [_process_result(r) for r in rs]
        except ValidationError as e:
            logger.error(f"Invalid search result data: {e}", exc_info=True)
            raise HTTPException(
                status_code=500, detail="Internal search result data consistency error"
            )
        except Exception as e:
            logger.error(f"Error processing search results: {e}", exc_info=True)
            raise

        return results, total


search_controller = SearchController()
webvtt_processor = WebVTTProcessor()
snippet_generator = SnippetGenerator()<|MERGE_RESOLUTION|>--- conflicted
+++ resolved
@@ -1,11 +1,7 @@
 """Search functionality for transcripts and other entities."""
 
-<<<<<<< HEAD
 import itertools
-import logging
 from dataclasses import dataclass
-=======
->>>>>>> 88703e46
 from datetime import datetime
 from io import StringIO
 from typing import Annotated, Any, Dict, Iterator
