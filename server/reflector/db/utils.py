"""Database utility functions."""

from reflector.db import get_database


def is_postgresql() -> bool:
<<<<<<< HEAD
    return database.url.scheme and database.url.scheme.startswith("postgresql")
=======
    return get_database().url.scheme and get_database().url.scheme.startswith(
        "postgresql"
    )
>>>>>>> 99cc9840
<|MERGE_RESOLUTION|>--- conflicted
+++ resolved
@@ -4,10 +4,6 @@
 
 
 def is_postgresql() -> bool:
-<<<<<<< HEAD
-    return database.url.scheme and database.url.scheme.startswith("postgresql")
-=======
     return get_database().url.scheme and get_database().url.scheme.startswith(
         "postgresql"
-    )
->>>>>>> 99cc9840
+    )