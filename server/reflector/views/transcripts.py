from datetime import datetime, timedelta, timezone
from typing import Annotated, Literal, Optional

from fastapi import APIRouter, Depends, HTTPException, Query
from fastapi_pagination import Page
from fastapi_pagination.ext.databases import apaginate
from jose import jwt
<<<<<<< HEAD
from pydantic import BaseModel, Discriminator, Field, constr, field_serializer
=======
from pydantic import AwareDatetime, BaseModel, Field, constr, field_serializer
>>>>>>> 9bec3980

import reflector.auth as auth
from reflector.db import get_database
from reflector.db.search import (
    DEFAULT_SEARCH_LIMIT,
    SearchLimit,
    SearchLimitBase,
    SearchOffset,
    SearchOffsetBase,
    SearchParameters,
    SearchQuery,
    SearchResult,
    SearchTotal,
    search_controller,
    search_query_adapter,
)
from reflector.db.transcripts import (
    SourceKind,
    TranscriptParticipant,
    TranscriptStatus,
    TranscriptTopic,
    transcripts_controller,
)
from reflector.processors.types import Transcript as ProcessorTranscript
from reflector.processors.types import Word
from reflector.schemas.transcript_formats import TranscriptFormat, TranscriptSegment
from reflector.settings import settings
from reflector.utils.transcript_formats import (
    topics_to_webvtt_named,
    transcript_to_json_segments,
    transcript_to_text,
    transcript_to_text_timestamped,
)
from reflector.ws_manager import get_ws_manager
from reflector.zulip import (
    InvalidMessageError,
    get_zulip_message,
    send_message_to_zulip,
    update_zulip_message,
)

router = APIRouter()

ALGORITHM = "HS256"
DOWNLOAD_EXPIRE_MINUTES = 60


def create_access_token(data: dict, expires_delta: timedelta):
    to_encode = data.copy()
    expire = datetime.now(timezone.utc) + expires_delta
    to_encode.update({"exp": expire})
    encoded_jwt = jwt.encode(to_encode, settings.SECRET_KEY, algorithm=ALGORITHM)
    return encoded_jwt


# ==============================================================
# Transcripts list
# ==============================================================


class GetTranscriptMinimal(BaseModel):
    id: str
    user_id: str | None
    name: str
    status: TranscriptStatus
    locked: bool
    duration: float
    title: str | None
    short_summary: str | None
    long_summary: str | None
    created_at: datetime
    share_mode: str = Field("private")
    source_language: str | None
    target_language: str | None
    reviewed: bool
    meeting_id: str | None

    @field_serializer("created_at", when_used="json")
    def serialize_datetime(self, dt: datetime) -> str:
        if dt.tzinfo is None:
            dt = dt.replace(tzinfo=timezone.utc)
        return dt.isoformat()

    source_kind: SourceKind
    room_id: str | None = None
    room_name: str | None = None
    audio_deleted: bool | None = None


class GetTranscriptWithParticipants(GetTranscriptMinimal):
    participants: list[TranscriptParticipant] | None


class GetTranscriptWithText(GetTranscriptWithParticipants):
    """
    Transcript response with plain text format.

    Format: Speaker names followed by their dialogue, one line per segment.
    Example:
        John Smith: Hello everyone
        Jane Doe: Hi there
    """

    transcript_format: Literal["text"] = "text"
    transcript: str


class GetTranscriptWithTextTimestamped(GetTranscriptWithParticipants):
    """
    Transcript response with timestamped text format.

    Format: [MM:SS] timestamp prefix before each speaker and dialogue.
    Example:
        [00:00] John Smith: Hello everyone
        [00:05] Jane Doe: Hi there
    """

    transcript_format: Literal["text-timestamped"] = "text-timestamped"
    transcript: str


class GetTranscriptWithWebVTTNamed(GetTranscriptWithParticipants):
    """
    Transcript response in WebVTT subtitle format with participant names.

    Format: Standard WebVTT with voice tags using participant names.
    Example:
        WEBVTT

        00:00:00.000 --> 00:00:05.000
        <v John Smith>Hello everyone
    """

    transcript_format: Literal["webvtt-named"] = "webvtt-named"
    transcript: str


class GetTranscriptWithJSON(GetTranscriptWithParticipants):
    """
    Transcript response as structured JSON segments.

    Format: Array of segment objects with speaker info, text, and timing.
    Example:
        [
            {
                "speaker": 0,
                "speaker_name": "John Smith",
                "text": "Hello everyone",
                "start": 0.0,
                "end": 5.0
            }
        ]
    """

    transcript_format: Literal["json"] = "json"
    transcript: list[TranscriptSegment]


GetTranscript = Annotated[
    GetTranscriptWithText
    | GetTranscriptWithTextTimestamped
    | GetTranscriptWithWebVTTNamed
    | GetTranscriptWithJSON,
    Discriminator("transcript_format"),
]


class CreateTranscript(BaseModel):
    name: str
    source_language: str = Field("en")
    target_language: str = Field("en")
    source_kind: SourceKind | None = None


class UpdateTranscript(BaseModel):
    name: Optional[str] = Field(None)
    locked: Optional[bool] = Field(None)
    title: Optional[str] = Field(None)
    short_summary: Optional[str] = Field(None)
    long_summary: Optional[str] = Field(None)
    share_mode: Optional[Literal["public", "semi-private", "private"]] = Field(None)
    participants: Optional[list[TranscriptParticipant]] = Field(None)
    reviewed: Optional[bool] = Field(None)
    audio_deleted: Optional[bool] = Field(None)


class DeletionStatus(BaseModel):
    status: str


SearchQueryParamBase = constr(min_length=0, strip_whitespace=True)
SearchQueryParam = Annotated[
    SearchQueryParamBase, Query(description="Search query text")
]


# http and api standards accept "q="; we would like to handle it as the absence of query, not as "empty string query"
def parse_search_query_param(q: SearchQueryParam) -> SearchQuery | None:
    if q == "":
        return None
    return search_query_adapter.validate_python(q)


SearchLimitParam = Annotated[SearchLimitBase, Query(description="Results per page")]
SearchOffsetParam = Annotated[
    SearchOffsetBase, Query(description="Number of results to skip")
]

SearchFromDatetimeParam = Annotated[
    AwareDatetime | None,
    Query(
        alias="from",
        description="Filter transcripts created on or after this datetime (ISO 8601 with timezone)",
    ),
]
SearchToDatetimeParam = Annotated[
    AwareDatetime | None,
    Query(
        alias="to",
        description="Filter transcripts created on or before this datetime (ISO 8601 with timezone)",
    ),
]


class SearchResponse(BaseModel):
    results: list[SearchResult]
    total: SearchTotal
    query: SearchQuery | None = None
    limit: SearchLimit
    offset: SearchOffset


@router.get("/transcripts", response_model=Page[GetTranscriptMinimal])
async def transcripts_list(
    user: Annotated[Optional[auth.UserInfo], Depends(auth.current_user_optional)],
    source_kind: SourceKind | None = None,
    room_id: str | None = None,
    search_term: str | None = None,
):
    if not user and not settings.PUBLIC_MODE:
        raise HTTPException(status_code=401, detail="Not authenticated")

    user_id = user["sub"] if user else None

    return await apaginate(
        get_database(),
        await transcripts_controller.get_all(
            user_id=user_id,
            source_kind=SourceKind(source_kind) if source_kind else None,
            room_id=room_id,
            search_term=search_term,
            order_by="-created_at",
            return_query=True,
        ),
    )


@router.get("/transcripts/search", response_model=SearchResponse)
async def transcripts_search(
    q: SearchQueryParam,
    limit: SearchLimitParam = DEFAULT_SEARCH_LIMIT,
    offset: SearchOffsetParam = 0,
    room_id: Optional[str] = None,
    source_kind: Optional[SourceKind] = None,
    from_datetime: SearchFromDatetimeParam = None,
    to_datetime: SearchToDatetimeParam = None,
    user: Annotated[
        Optional[auth.UserInfo], Depends(auth.current_user_optional)
    ] = None,
):
    """Full-text search across transcript titles and content."""
    if not user and not settings.PUBLIC_MODE:
        raise HTTPException(status_code=401, detail="Not authenticated")

    user_id = user["sub"] if user else None

    if from_datetime and to_datetime and from_datetime > to_datetime:
        raise HTTPException(
            status_code=400, detail="'from' must be less than or equal to 'to'"
        )

    search_params = SearchParameters(
        query_text=parse_search_query_param(q),
        limit=limit,
        offset=offset,
        user_id=user_id,
        room_id=room_id,
        source_kind=source_kind,
        from_datetime=from_datetime,
        to_datetime=to_datetime,
    )

    results, total = await search_controller.search_transcripts(search_params)

    return SearchResponse(
        results=results,
        total=total,
        query=search_params.query_text,
        limit=search_params.limit,
        offset=search_params.offset,
    )


@router.post("/transcripts", response_model=GetTranscriptWithParticipants)
async def transcripts_create(
    info: CreateTranscript,
    user: Annotated[Optional[auth.UserInfo], Depends(auth.current_user_optional)],
):
    user_id = user["sub"] if user else None
    transcript = await transcripts_controller.add(
        info.name,
        source_kind=info.source_kind or SourceKind.LIVE,
        source_language=info.source_language,
        target_language=info.target_language,
        user_id=user_id,
    )

    if user_id:
        await get_ws_manager().send_json(
            room_id=f"user:{user_id}",
            message={"event": "TRANSCRIPT_CREATED", "data": {"id": transcript.id}},
        )

    return transcript


# ==============================================================
# Single transcript
# ==============================================================


class GetTranscriptSegmentTopic(BaseModel):
    text: str
    start: float
    speaker: int


class GetTranscriptTopic(BaseModel):
    id: str
    title: str
    summary: str
    timestamp: float
    duration: float | None
    transcript: str
    segments: list[GetTranscriptSegmentTopic] = []

    @classmethod
    def from_transcript_topic(cls, topic: TranscriptTopic):
        if not topic.words:
            # In previous version, words were missing
            # Just output a segment with speaker 0
            text = topic.transcript
            duration = None
            segments = [
                GetTranscriptSegmentTopic(
                    text=topic.transcript,
                    start=topic.timestamp,
                    speaker=0,
                )
            ]
        else:
            # New versions include words
            transcript = ProcessorTranscript(words=topic.words)
            text = transcript.text
            duration = transcript.duration
            segments = [
                GetTranscriptSegmentTopic(
                    text=segment.text,
                    start=segment.start,
                    speaker=segment.speaker,
                )
                for segment in transcript.as_segments()
            ]
        return cls(
            id=topic.id,
            title=topic.title,
            summary=topic.summary,
            timestamp=topic.timestamp,
            transcript=text,
            segments=segments,
            duration=duration,
        )


class GetTranscriptTopicWithWords(GetTranscriptTopic):
    words: list[Word] = []

    @classmethod
    def from_transcript_topic(cls, topic: TranscriptTopic):
        instance = super().from_transcript_topic(topic)
        if topic.words:
            instance.words = topic.words
        return instance


class SpeakerWords(BaseModel):
    speaker: int
    words: list[Word]


class GetTranscriptTopicWithWordsPerSpeaker(GetTranscriptTopic):
    words_per_speaker: list[SpeakerWords] = []

    @classmethod
    def from_transcript_topic(cls, topic: TranscriptTopic):
        instance = super().from_transcript_topic(topic)
        if topic.words:
            words_per_speakers = []
            # group words by speaker
            words = []
            for word in topic.words:
                if words and words[-1].speaker != word.speaker:
                    words_per_speakers.append(
                        SpeakerWords(
                            speaker=words[-1].speaker,
                            words=words,
                        )
                    )
                    words = []
                words.append(word)
            if words:
                words_per_speakers.append(
                    SpeakerWords(
                        speaker=words[-1].speaker,
                        words=words,
                    )
                )

            instance.words_per_speaker = words_per_speakers

        return instance


@router.get("/transcripts/{transcript_id}", response_model=GetTranscript)
async def transcript_get(
    transcript_id: str,
    user: Annotated[Optional[auth.UserInfo], Depends(auth.current_user_optional)],
    transcript_format: TranscriptFormat = "text",
):
    user_id = user["sub"] if user else None
    transcript = await transcripts_controller.get_by_id_for_http(
        transcript_id, user_id=user_id
    )

    base_data = {
        "id": transcript.id,
        "user_id": transcript.user_id,
        "name": transcript.name,
        "status": transcript.status,
        "locked": transcript.locked,
        "duration": transcript.duration,
        "title": transcript.title,
        "short_summary": transcript.short_summary,
        "long_summary": transcript.long_summary,
        "created_at": transcript.created_at,
        "share_mode": transcript.share_mode,
        "source_language": transcript.source_language,
        "target_language": transcript.target_language,
        "reviewed": transcript.reviewed,
        "meeting_id": transcript.meeting_id,
        "source_kind": transcript.source_kind,
        "room_id": transcript.room_id,
        "audio_deleted": transcript.audio_deleted,
        "participants": transcript.participants,
    }

    if transcript_format == "text":
        return GetTranscriptWithText(
            **base_data,
            transcript_format="text",
            transcript=transcript_to_text(transcript.topics, transcript.participants),
        )
    elif transcript_format == "text-timestamped":
        return GetTranscriptWithTextTimestamped(
            **base_data,
            transcript_format="text-timestamped",
            transcript=transcript_to_text_timestamped(
                transcript.topics, transcript.participants
            ),
        )
    elif transcript_format == "webvtt-named":
        return GetTranscriptWithWebVTTNamed(
            **base_data,
            transcript_format="webvtt-named",
            transcript=topics_to_webvtt_named(
                transcript.topics, transcript.participants
            ),
        )
    elif transcript_format == "json":
        return GetTranscriptWithJSON(
            **base_data,
            transcript_format="json",
            transcript=transcript_to_json_segments(
                transcript.topics, transcript.participants
            ),
        )


@router.patch(
    "/transcripts/{transcript_id}", response_model=GetTranscriptWithParticipants
)
async def transcript_update(
    transcript_id: str,
    info: UpdateTranscript,
    user: Annotated[auth.UserInfo, Depends(auth.current_user)],
):
    user_id = user["sub"]
    transcript = await transcripts_controller.get_by_id_for_http(
        transcript_id, user_id=user_id
    )
    if not transcripts_controller.user_can_mutate(transcript, user_id):
        raise HTTPException(status_code=403, detail="Not authorized")
    values = info.dict(exclude_unset=True)
    updated_transcript = await transcripts_controller.update(transcript, values)
    return updated_transcript


@router.delete("/transcripts/{transcript_id}", response_model=DeletionStatus)
async def transcript_delete(
    transcript_id: str,
    user: Annotated[auth.UserInfo, Depends(auth.current_user)],
):
    user_id = user["sub"]
    transcript = await transcripts_controller.get_by_id(transcript_id)
    if not transcript:
        raise HTTPException(status_code=404, detail="Transcript not found")
    if not transcripts_controller.user_can_mutate(transcript, user_id):
        raise HTTPException(status_code=403, detail="Not authorized")

    await transcripts_controller.remove_by_id(transcript.id, user_id=user_id)
    await get_ws_manager().send_json(
        room_id=f"user:{user_id}",
        message={"event": "TRANSCRIPT_DELETED", "data": {"id": transcript.id}},
    )
    return DeletionStatus(status="ok")


@router.get(
    "/transcripts/{transcript_id}/topics",
    response_model=list[GetTranscriptTopic],
)
async def transcript_get_topics(
    transcript_id: str,
    user: Annotated[Optional[auth.UserInfo], Depends(auth.current_user_optional)],
):
    user_id = user["sub"] if user else None
    transcript = await transcripts_controller.get_by_id_for_http(
        transcript_id, user_id=user_id
    )

    # convert to GetTranscriptTopic
    return [
        GetTranscriptTopic.from_transcript_topic(topic) for topic in transcript.topics
    ]


@router.get(
    "/transcripts/{transcript_id}/topics/with-words",
    response_model=list[GetTranscriptTopicWithWords],
)
async def transcript_get_topics_with_words(
    transcript_id: str,
    user: Annotated[Optional[auth.UserInfo], Depends(auth.current_user_optional)],
):
    user_id = user["sub"] if user else None
    transcript = await transcripts_controller.get_by_id_for_http(
        transcript_id, user_id=user_id
    )

    # convert to GetTranscriptTopicWithWords
    return [
        GetTranscriptTopicWithWords.from_transcript_topic(topic)
        for topic in transcript.topics
    ]


@router.get(
    "/transcripts/{transcript_id}/topics/{topic_id}/words-per-speaker",
    response_model=GetTranscriptTopicWithWordsPerSpeaker,
)
async def transcript_get_topics_with_words_per_speaker(
    transcript_id: str,
    topic_id: str,
    user: Annotated[Optional[auth.UserInfo], Depends(auth.current_user_optional)],
):
    user_id = user["sub"] if user else None
    transcript = await transcripts_controller.get_by_id_for_http(
        transcript_id, user_id=user_id
    )

    # get the topic from the transcript
    topic = next((t for t in transcript.topics if t.id == topic_id), None)
    if not topic:
        raise HTTPException(status_code=404, detail="Topic not found")

    # convert to GetTranscriptTopicWithWordsPerSpeaker
    return GetTranscriptTopicWithWordsPerSpeaker.from_transcript_topic(topic)


@router.post("/transcripts/{transcript_id}/zulip")
async def transcript_post_to_zulip(
    transcript_id: str,
    stream: str,
    topic: str,
    include_topics: bool,
    user: Annotated[auth.UserInfo, Depends(auth.current_user)],
):
    user_id = user["sub"]
    transcript = await transcripts_controller.get_by_id_for_http(
        transcript_id, user_id=user_id
    )
    if not transcript:
        raise HTTPException(status_code=404, detail="Transcript not found")
    if not transcripts_controller.user_can_mutate(transcript, user_id):
        raise HTTPException(status_code=403, detail="Not authorized")
    content = get_zulip_message(transcript, include_topics)

    message_updated = False
    if transcript.zulip_message_id:
        try:
            await update_zulip_message(
                transcript.zulip_message_id, stream, topic, content
            )
            message_updated = True
        except InvalidMessageError:
            pass

    if not message_updated:
        response = await send_message_to_zulip(stream, topic, content)
        await transcripts_controller.update(
            transcript, {"zulip_message_id": response["id"]}
        )<|MERGE_RESOLUTION|>--- conflicted
+++ resolved
@@ -5,11 +5,14 @@
 from fastapi_pagination import Page
 from fastapi_pagination.ext.databases import apaginate
 from jose import jwt
-<<<<<<< HEAD
-from pydantic import BaseModel, Discriminator, Field, constr, field_serializer
-=======
-from pydantic import AwareDatetime, BaseModel, Field, constr, field_serializer
->>>>>>> 9bec3980
+from pydantic import (
+    AwareDatetime,
+    BaseModel,
+    Discriminator,
+    Field,
+    constr,
+    field_serializer,
+)
 
 import reflector.auth as auth
 from reflector.db import get_database
