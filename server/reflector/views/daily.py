import json
from typing import assert_never

from fastapi import APIRouter, HTTPException, Request
from pydantic import TypeAdapter

from reflector.dailyco_api import (
    DailyWebhookEventUnion,
    ParticipantJoinedEvent,
    ParticipantLeftEvent,
    RecordingErrorEvent,
    RecordingReadyEvent,
    RecordingStartedEvent,
)
from reflector.db.meetings import meetings_controller
from reflector.logger import logger as _logger
from reflector.settings import settings
from reflector.video_platforms.factory import create_platform_client
from reflector.worker.process import (
    poll_daily_room_presence_task,
    process_multitrack_recording,
)

router = APIRouter()

logger = _logger.bind(platform="daily")


@router.post("/webhook")
async def webhook(request: Request):
    """Handle Daily webhook events.

    Example webhook payload:
    {
      "version": "1.0.0",
      "type": "recording.ready-to-download",
      "id": "rec-rtd-c3df927c-f738-4471-a2b7-066fa7e95a6b-1692124192",
      "payload": {
        "recording_id": "08fa0b24-9220-44c5-846c-3f116cf8e738",
        "room_name": "Xcm97xRZ08b2dePKb78g",
        "start_ts": 1692124183,
        "status": "finished",
        "max_participants": 1,
        "duration": 9,
        "share_token": "ntDCL5k98Ulq", #gitleaks:allow
        "s3_key": "api-test-1j8fizhzd30c/Xcm97xRZ08b2dePKb78g/1692124183028"
      },
      "event_ts": 1692124192
    }

    Daily.co circuit-breaker: After 3+ failed responses (4xx/5xx), webhook
    state→FAILED, stops sending events. Reset: scripts/recreate_daily_webhook.py
    """
    body = await request.body()
    signature = request.headers.get("X-Webhook-Signature", "")
    timestamp = request.headers.get("X-Webhook-Timestamp", "")

    client = create_platform_client("daily")

    if not client.verify_webhook_signature(body, signature, timestamp):
        logger.warning(
            "Invalid webhook signature",
            signature=signature,
            timestamp=timestamp,
            has_body=bool(body),
        )
        raise HTTPException(status_code=401, detail="Invalid webhook signature")

    try:
        body_json = json.loads(body)
    except json.JSONDecodeError:
        raise HTTPException(status_code=422, detail="Invalid JSON")

    if body_json.get("test") == "test":
        logger.info("Received Daily webhook test event")
        return {"status": "ok"}

    event_adapter = TypeAdapter(DailyWebhookEventUnion)
    try:
        event = event_adapter.validate_python(body_json)
    except Exception as e:
        logger.error("Failed to parse webhook event", error=str(e), body=body.decode())
        raise HTTPException(status_code=422, detail="Invalid event format")

    match event:
        case ParticipantJoinedEvent():
            await _handle_participant_joined(event)
        case ParticipantLeftEvent():
            await _handle_participant_left(event)
        case RecordingStartedEvent():
            await _handle_recording_started(event)
        case RecordingReadyEvent():
            await _handle_recording_ready(event)
        case RecordingErrorEvent():
            await _handle_recording_error(event)
        case _:
            assert_never(event)

    return {"status": "ok"}


async def _queue_poll_for_room(
    room_name: str | None,
    event_type: str,
    user_id: str | None,
    session_id: str | None,
    **log_kwargs,
) -> None:
    """Queue poll task for room by name, handling missing room/meeting cases."""
    if not room_name:
        logger.warning(f"{event_type}: no room in payload")
        return

    meeting = await meetings_controller.get_by_room_name(room_name)
    if not meeting:
        logger.warning(f"{event_type}: meeting not found", room_name=room_name)
        return

<<<<<<< HEAD
    payload = event.payload
    joined_at = datetime.fromtimestamp(payload["joined_at"], tz=timezone.utc)
    session_id = f"{meeting.id}:{payload['session_id']}"

    session = DailyParticipantSession(
        id=session_id,
        meeting_id=meeting.id,
        room_id=meeting.room_id,
        session_id=payload["session_id"],
        user_id=payload.get("user_id", None),
        user_name=payload["user_name"],
        joined_at=joined_at,
        left_at=None,
    )

    # num_clients serves as a projection/cache of active session count for Daily.co
    # Both operations must succeed or fail together to maintain consistency
    async with get_database().transaction():
        await meetings_controller.increment_num_clients(meeting.id)
        await daily_participant_sessions_controller.upsert_joined(session)
=======
    poll_daily_room_presence_task.delay(meeting.id)
>>>>>>> 86ac2386

    logger.info(
        f"{event_type.replace('.', ' ').title()} - poll queued",
        meeting_id=meeting.id,
        room_name=room_name,
        user_id=user_id,
        session_id=session_id,
        **log_kwargs,
    )


async def _handle_participant_joined(event: ParticipantJoinedEvent):
    """Queue poll task for presence reconciliation."""
    await _queue_poll_for_room(
        event.payload.room_name,
        "participant.joined",
        event.payload.user_id,
        event.payload.session_id,
        user_name=event.payload.user_name,
    )


async def _handle_participant_left(event: ParticipantLeftEvent):
    """Queue poll task for presence reconciliation."""
    await _queue_poll_for_room(
        event.payload.room_name,
        "participant.left",
        event.payload.user_id,
        event.payload.session_id,
        duration=event.payload.duration,
    )


async def _handle_recording_started(event: RecordingStartedEvent):
    room_name = event.payload.room_name
    if not room_name:
        logger.warning(
            "recording.started: no room_name in payload", payload=event.payload
        )
        return

    meeting = await meetings_controller.get_by_room_name(room_name)
    if meeting:
        logger.info(
            "Recording started",
            meeting_id=meeting.id,
            room_name=room_name,
            recording_id=event.payload.recording_id,
            platform="daily",
        )
    else:
        logger.warning("recording.started: meeting not found", room_name=room_name)


async def _handle_recording_ready(event: RecordingReadyEvent):
    room_name = event.payload.room_name
    recording_id = event.payload.recording_id
    tracks = event.payload.tracks

    if not tracks:
        logger.warning(
            "recording.ready-to-download: missing tracks",
            room_name=room_name,
            recording_id=recording_id,
            payload=event.payload,
        )
        return

    logger.info(
        "Recording ready for download",
        room_name=room_name,
        recording_id=recording_id,
        num_tracks=len(tracks),
        platform="daily",
    )

    bucket_name = settings.DAILYCO_STORAGE_AWS_BUCKET_NAME
    if not bucket_name:
        logger.error(
            "DAILYCO_STORAGE_AWS_BUCKET_NAME not configured; cannot process Daily recording"
        )
        return

    track_keys = [t.s3Key for t in tracks if t.type == "audio"]

    logger.info(
        "Recording webhook queuing processing",
        recording_id=recording_id,
        room_name=room_name,
    )

    process_multitrack_recording.delay(
        bucket_name=bucket_name,
        daily_room_name=room_name,
        recording_id=recording_id,
        track_keys=track_keys,
    )


async def _handle_recording_error(event: RecordingErrorEvent):
    payload = event.payload
    room_name = payload.room_name

    meeting = await meetings_controller.get_by_room_name(room_name)
    if meeting:
        logger.error(
            "Recording error",
            meeting_id=meeting.id,
            room_name=room_name,
            error=payload.error_msg,
            platform="daily",
        )
    else:
        logger.warning("recording.error: meeting not found", room_name=room_name)<|MERGE_RESOLUTION|>--- conflicted
+++ resolved
@@ -116,30 +116,7 @@
         logger.warning(f"{event_type}: meeting not found", room_name=room_name)
         return
 
-<<<<<<< HEAD
-    payload = event.payload
-    joined_at = datetime.fromtimestamp(payload["joined_at"], tz=timezone.utc)
-    session_id = f"{meeting.id}:{payload['session_id']}"
-
-    session = DailyParticipantSession(
-        id=session_id,
-        meeting_id=meeting.id,
-        room_id=meeting.room_id,
-        session_id=payload["session_id"],
-        user_id=payload.get("user_id", None),
-        user_name=payload["user_name"],
-        joined_at=joined_at,
-        left_at=None,
-    )
-
-    # num_clients serves as a projection/cache of active session count for Daily.co
-    # Both operations must succeed or fail together to maintain consistency
-    async with get_database().transaction():
-        await meetings_controller.increment_num_clients(meeting.id)
-        await daily_participant_sessions_controller.upsert_joined(session)
-=======
     poll_daily_room_presence_task.delay(meeting.id)
->>>>>>> 86ac2386
 
     logger.info(
         f"{event_type.replace('.', ' ').title()} - poll queued",
