import logging
import sqlite3
from datetime import datetime, timedelta, timezone
from typing import Annotated, Literal, Optional

import asyncpg.exceptions
from fastapi import APIRouter, Depends, HTTPException
from fastapi_pagination import Page
from fastapi_pagination.ext.databases import apaginate
from pydantic import BaseModel

import reflector.auth as auth
from reflector.db import get_database
from reflector.db.meetings import meetings_controller
from reflector.db.rooms import VideoPlatform, rooms_controller
from reflector.settings import settings
from reflector.video_platforms.factory import (
    create_platform_client,
)
from reflector.worker.webhook import test_webhook

logger = logging.getLogger(__name__)

router = APIRouter()


def parse_datetime_with_timezone(iso_string: str) -> datetime:
    dt = datetime.fromisoformat(iso_string)
    if dt.tzinfo is None:
        dt = dt.replace(tzinfo=timezone.utc)
    return dt


class Room(BaseModel):
    id: str
    name: str
    user_id: str
    created_at: datetime
    zulip_auto_post: bool
    zulip_stream: str
    zulip_topic: str
    is_locked: bool
    room_mode: str
    recording_type: str
    recording_trigger: str
    is_shared: bool
    platform: VideoPlatform = VideoPlatform.WHEREBY


class RoomDetails(Room):
    webhook_url: str | None
    webhook_secret: str | None


class Meeting(BaseModel):
    id: str
    room_name: str
    room_url: str
    host_room_url: str
    start_date: datetime
    end_date: datetime
    recording_type: Literal["none", "local", "cloud"] = "cloud"


class CreateRoom(BaseModel):
    name: str
    zulip_auto_post: bool
    zulip_stream: str
    zulip_topic: str
    is_locked: bool
    room_mode: str
    recording_type: str
    recording_trigger: str
    is_shared: bool
    webhook_url: str
    webhook_secret: str
    platform: VideoPlatform


class UpdateRoom(BaseModel):
    name: str
    zulip_auto_post: bool
    zulip_stream: str
    zulip_topic: str
    is_locked: bool
    room_mode: str
    recording_type: str
    recording_trigger: str
    is_shared: bool
    webhook_url: str
    webhook_secret: str
    platform: VideoPlatform


class DeletionStatus(BaseModel):
    status: str


class WebhookTestResult(BaseModel):
    success: bool
    message: str = ""
    error: str = ""
    status_code: int | None = None
    response_preview: str | None = None


@router.get("/rooms", response_model=Page[RoomDetails])
async def rooms_list(
    user: Annotated[Optional[auth.UserInfo], Depends(auth.current_user_optional)],
) -> list[RoomDetails]:
    if not user and not settings.PUBLIC_MODE:
        raise HTTPException(status_code=401, detail="Not authenticated")

    user_id = user["sub"] if user else None

    return await apaginate(
        get_database(),
        await rooms_controller.get_all(
            user_id=user_id, order_by="-created_at", return_query=True
        ),
    )


@router.get("/rooms/{room_id}", response_model=RoomDetails)
async def rooms_get(
    room_id: str,
    user: Annotated[Optional[auth.UserInfo], Depends(auth.current_user_optional)],
):
    user_id = user["sub"] if user else None
    room = await rooms_controller.get_by_id_for_http(room_id, user_id=user_id)
    if not room:
        raise HTTPException(status_code=404, detail="Room not found")
    return room


@router.post("/rooms", response_model=Room)
async def rooms_create(
    room: CreateRoom,
    user: Annotated[Optional[auth.UserInfo], Depends(auth.current_user_optional)],
):
    user_id = user["sub"] if user else None

    return await rooms_controller.add(
        name=room.name,
        user_id=user_id,
        zulip_auto_post=room.zulip_auto_post,
        zulip_stream=room.zulip_stream,
        zulip_topic=room.zulip_topic,
        is_locked=room.is_locked,
        room_mode=room.room_mode,
        recording_type=room.recording_type,
        recording_trigger=room.recording_trigger,
        is_shared=room.is_shared,
        webhook_url=room.webhook_url,
        webhook_secret=room.webhook_secret,
        platform=room.platform,
    )


@router.patch("/rooms/{room_id}", response_model=RoomDetails)
async def rooms_update(
    room_id: str,
    info: UpdateRoom,
    user: Annotated[Optional[auth.UserInfo], Depends(auth.current_user_optional)],
):
    user_id = user["sub"] if user else None
    room = await rooms_controller.get_by_id_for_http(room_id, user_id=user_id)
    if not room:
        raise HTTPException(status_code=404, detail="Room not found")
    values = info.dict(exclude_unset=True)
    await rooms_controller.update(room, values)
    return room


@router.delete("/rooms/{room_id}", response_model=DeletionStatus)
async def rooms_delete(
    room_id: str,
    user: Annotated[Optional[auth.UserInfo], Depends(auth.current_user_optional)],
):
    user_id = user["sub"] if user else None
    room = await rooms_controller.get_by_id(room_id, user_id=user_id)
    if not room:
        raise HTTPException(status_code=404, detail="Room not found")
    await rooms_controller.remove_by_id(room.id, user_id=user_id)
    return DeletionStatus(status="ok")


@router.post("/rooms/{room_name}/meeting", response_model=Meeting)
async def rooms_create_meeting(
    room_name: str,
    user: Annotated[Optional[auth.UserInfo], Depends(auth.current_user_optional)],
):
    user_id = user["sub"] if user else None
    room = await rooms_controller.get_by_name(room_name)
    if not room:
        raise HTTPException(status_code=404, detail="Room not found")

    current_time = datetime.now(timezone.utc)
    meeting = await meetings_controller.get_active(room=room, current_time=current_time)

    if meeting is None:
        end_date = current_time + timedelta(hours=8)

<<<<<<< HEAD
        platform = room.platform
        client = create_platform_client(platform)
=======
        whereby_meeting = await create_meeting("", end_date=end_date, room=room)

        await upload_logo(whereby_meeting["roomName"], "./images/logo.png")
>>>>>>> c546e697

        platform_meeting = await client.create_meeting("", end_date=end_date, room=room)
        await client.upload_logo(platform_meeting.room_name, "./images/logo.png")

        meeting_data = {
            "meeting_id": platform_meeting.meeting_id,
            "room_name": platform_meeting.room_name,
            "room_url": platform_meeting.room_url,
            "host_room_url": platform_meeting.host_room_url,
            "start_date": current_time,
            "end_date": end_date,
        }
        try:
            meeting = await meetings_controller.create(
<<<<<<< HEAD
                id=meeting_data["meeting_id"],
                room_name=meeting_data["room_name"],
                room_url=meeting_data["room_url"],
                host_room_url=meeting_data["host_room_url"],
                start_date=meeting_data["start_date"],
                end_date=meeting_data["end_date"],
                user_id=user_id,
                room=room,
            )
        except (asyncpg.exceptions.UniqueViolationError, sqlite3.IntegrityError):
            logger.info(
                "Race condition detected for room %s - fetching existing meeting",
                room.name,
            )
            logger.warning(
                "Platform meeting %s was created but not used (resource leak) for room %s",
                meeting_data["meeting_id"],
=======
                id=whereby_meeting["meetingId"],
                room_name=whereby_meeting["roomName"],
                room_url=whereby_meeting["roomUrl"],
                host_room_url=whereby_meeting["hostRoomUrl"],
                start_date=parse_datetime_with_timezone(whereby_meeting["startDate"]),
                end_date=parse_datetime_with_timezone(whereby_meeting["endDate"]),
                room=room,
            )
        except (asyncpg.exceptions.UniqueViolationError, sqlite3.IntegrityError):
            # Another request already created a meeting for this room
            # Log this race condition occurrence
            logger.warning(
                "Race condition detected for room %s and meeting %s - fetching existing meeting",
>>>>>>> c546e697
                room.name,
                whereby_meeting["meetingId"],
            )
            meeting = await meetings_controller.get_active(
                room=room, current_time=current_time
            )
            if meeting is None:
                logger.error(
                    "Meeting disappeared after race condition for room %s",
                    room.name,
                    exc_info=True,
                )
                raise HTTPException(
                    status_code=503, detail="Unable to join meeting - please try again"
                )

    if user_id != room.user_id:
        meeting.host_room_url = ""

    return meeting


@router.post("/rooms/{room_id}/webhook/test", response_model=WebhookTestResult)
async def rooms_test_webhook(
    room_id: str,
    user: Annotated[Optional[auth.UserInfo], Depends(auth.current_user_optional)],
):
    user_id = user["sub"] if user else None

    room = await rooms_controller.get_by_id(room_id)
    if not room:
        raise HTTPException(status_code=404, detail="Room not found")

    if user_id and room.user_id != user_id:
        raise HTTPException(
            status_code=403, detail="Not authorized to test this room's webhook"
        )

    result = await test_webhook(room_id)
    return WebhookTestResult(**result)<|MERGE_RESOLUTION|>--- conflicted
+++ resolved
@@ -201,14 +201,8 @@
     if meeting is None:
         end_date = current_time + timedelta(hours=8)
 
-<<<<<<< HEAD
         platform = room.platform
         client = create_platform_client(platform)
-=======
-        whereby_meeting = await create_meeting("", end_date=end_date, room=room)
-
-        await upload_logo(whereby_meeting["roomName"], "./images/logo.png")
->>>>>>> c546e697
 
         platform_meeting = await client.create_meeting("", end_date=end_date, room=room)
         await client.upload_logo(platform_meeting.room_name, "./images/logo.png")
@@ -223,7 +217,6 @@
         }
         try:
             meeting = await meetings_controller.create(
-<<<<<<< HEAD
                 id=meeting_data["meeting_id"],
                 room_name=meeting_data["room_name"],
                 room_url=meeting_data["room_url"],
@@ -241,23 +234,7 @@
             logger.warning(
                 "Platform meeting %s was created but not used (resource leak) for room %s",
                 meeting_data["meeting_id"],
-=======
-                id=whereby_meeting["meetingId"],
-                room_name=whereby_meeting["roomName"],
-                room_url=whereby_meeting["roomUrl"],
-                host_room_url=whereby_meeting["hostRoomUrl"],
-                start_date=parse_datetime_with_timezone(whereby_meeting["startDate"]),
-                end_date=parse_datetime_with_timezone(whereby_meeting["endDate"]),
-                room=room,
-            )
-        except (asyncpg.exceptions.UniqueViolationError, sqlite3.IntegrityError):
-            # Another request already created a meeting for this room
-            # Log this race condition occurrence
-            logger.warning(
-                "Race condition detected for room %s and meeting %s - fetching existing meeting",
->>>>>>> c546e697
                 room.name,
-                whereby_meeting["meetingId"],
             )
             meeting = await meetings_controller.get_active(
                 room=room, current_time=current_time
