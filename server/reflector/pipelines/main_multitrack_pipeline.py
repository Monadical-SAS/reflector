import asyncio
import io
import math
import os
import tempfile
from fractions import Fraction

import av
import boto3
import structlog
from av.audio.resampler import AudioResampler
from celery import chain, shared_task

from reflector.asynctask import asynctask
from reflector.db.transcripts import (
    TranscriptStatus,
    TranscriptWaveform,
    transcripts_controller,
)
from reflector.logger import logger
from reflector.pipelines.main_file_pipeline import task_send_webhook_if_needed
from reflector.pipelines.main_live_pipeline import (
    PipelineMainBase,
    broadcast_to_sockets,
    task_cleanup_consent,
    task_pipeline_post_to_zulip,
)
from reflector.processors import (
    AudioFileWriterProcessor,
    TranscriptFinalSummaryProcessor,
    TranscriptFinalTitleProcessor,
    TranscriptTopicDetectorProcessor,
)
from reflector.processors.audio_waveform_processor import AudioWaveformProcessor
from reflector.processors.file_transcript import FileTranscriptInput
from reflector.processors.file_transcript_auto import FileTranscriptAutoProcessor
from reflector.processors.types import TitleSummary
from reflector.processors.types import (
    Transcript as TranscriptType,
)
from reflector.settings import settings
from reflector.storage import get_transcripts_storage


class EmptyPipeline:
    def __init__(self, logger: structlog.BoundLogger):
        self.logger = logger

    def get_pref(self, k, d=None):
        return d

    async def emit(self, event):
        pass


class PipelineMainMultitrack(PipelineMainBase):
    """Process multiple participant tracks for a transcript without mixing audio."""

    def __init__(self, transcript_id: str):
        super().__init__(transcript_id=transcript_id)
        self.logger = logger.bind(transcript_id=self.transcript_id)
        self.empty_pipeline = EmptyPipeline(logger=self.logger)

    async def pad_track_for_transcription(
        self,
        track_data: bytes,
        track_idx: int,
        storage,
    ) -> tuple[bytes, str]:
        """
        Pad a single track with silence based on stream metadata start_time.
        This ensures Whisper timestamps will be relative to recording start.
        Implemented with PyAV filter graph (aresample -> adelay) and encoded to WebM/Opus.

        Stores padded track temporarily to S3 to generate URL for Modal API transcription.
        These temporary files should be cleaned up after transcription completes.

        Daily.co raw-tracks timing - Two approaches:

            CURRENT APPROACH (PyAV metadata):
            The WebM stream.start_time field encodes MEETING-RELATIVE timing:
            - t=0: When Daily.co recording started (first participant joined)
            - start_time=8.13s: This participant's track began 8.13s after recording started
            - Purpose: Enables track alignment without external manifest files

            This is NOT:
            - Stream-internal offset (first packet timestamp relative to stream start)
            - Absolute/wall-clock time
            - Recording duration

            ALTERNATIVE APPROACH (filename parsing):
            Daily.co filenames contain Unix timestamps (milliseconds):
            Format: {recording_start_ts}-{participant_id}-cam-audio-{track_start_ts}.webm
            Example: 1760988935484-52f7f48b-fbab-431f-9a50-87b9abfc8255-cam-audio-1760988935922.webm

            Can calculate offset: (track_start_ts - recording_start_ts) / 1000
            - Track 0: (1760988935922 - 1760988935484) / 1000 = 0.438s
            - Track 1: (1760988943823 - 1760988935484) / 1000 = 8.339s

            TIME DIFFERENCE: PyAV metadata vs filename timestamps differ by ~209ms:
            - Track 0: filename=438ms, metadata=229ms (diff: 209ms)
            - Track 1: filename=8339ms, metadata=8130ms (diff: 209ms)

            Consistent delta suggests network/encoding delay. PyAV metadata is ground truth
            (represents when audio stream actually started vs when file upload initiated).

            Example with 2 participants:
                Track A: start_time=0.2s → Joined 200ms after recording began
                Track B: start_time=8.1s → Joined 8.1 seconds later

                After padding:
                    Track A: [0.2s silence] + [speech...]
                    Track B: [8.1s silence] + [speech...]

                Whisper transcription timestamps are now synchronized:
                    Track A word at 5.0s → happened at meeting t=5.0s
                    Track B word at 10.0s → happened at meeting t=10.0s

                Merging just sorts by timestamp - no offset calculation needed.

        Returns: (padded_data, temp_url_for_transcription)
        """

        if not track_data:
            return b"", ""

        transcript = await self.get_transcript()

        with tempfile.NamedTemporaryFile(suffix=".webm", delete=False) as input_file:
            input_file.write(track_data)
            input_file_path = input_file.name

        output_file_path = input_file_path.replace(".webm", "_padded.webm")

        try:
            start_time_seconds = self._extract_stream_start_time(
                input_file_path, track_idx
            )

            # Determine data to transcribe (original or padded)
            if start_time_seconds <= 0:
                self.logger.info(
                    f"Track {track_idx} requires no padding (start_time={start_time_seconds}s)",
                    track_idx=track_idx,
                )
                data_for_transcription = track_data
            else:
                self._apply_audio_padding(
                    input_file_path, output_file_path, start_time_seconds, track_idx
                )

                with open(output_file_path, "rb") as f:
                    data_for_transcription = f.read()

                self.logger.info(
                    f"Successfully padded track {track_idx}",
                    track_idx=track_idx,
                    start_time_seconds=start_time_seconds,
                    padded_size=len(data_for_transcription),
                )

            # Store temporarily for Modal API (requires URL)
            storage_path = (
                f"file_pipeline/{transcript.id}/tracks/temp_track_{track_idx}.webm"
            )
            await storage.put_file(storage_path, data_for_transcription)
            temp_url = await storage.get_file_url(storage_path)

            return data_for_transcription, temp_url

        finally:
            try:
                os.unlink(input_file_path)
            except OSError as e:
                self.logger.warning(
                    "Failed to cleanup temp input file",
                    path=input_file_path,
                    error=str(e),
                )
            try:
                os.unlink(output_file_path)
            except OSError as e:
                self.logger.warning(
                    "Failed to cleanup temp output file",
                    path=output_file_path,
                    error=str(e),
                )

    def _extract_stream_start_time(self, input_file_path: str, track_idx: int) -> float:
        """
        Extract meeting-relative start time from WebM stream metadata.

        Uses PyAV to read stream.start_time from WebM container (not filename parsing).
        This is more accurate than filename timestamps by ~209ms due to network/encoding delays.

        Alternative approach (removed in commit 3bae9076 → 7d239fe3):
        - Parse Unix timestamps from filename: {rec_start}-{uuid}-cam-audio-{track_start}.webm
        - Calculate offset: (track_start - rec_start) / 1000
        - Applied offset AFTER transcription (manual timestamp adjustment)

        Current approach is preferred because:
        - PyAV metadata is ground truth (when stream actually started)
        - Padding BEFORE transcription produces correct timestamps automatically
        - No manual offset calculation needed during merge

        Returns: start_time in seconds (0.0 if not found or error)
        """
        start_time_seconds = 0.0
        try:
            with av.open(input_file_path) as container:
                # Prefer the first audio stream if present
                audio_streams = [s for s in container.streams if s.type == "audio"]
                stream = audio_streams[0] if audio_streams else container.streams[0]

                # 1) Use stream.start_time in stream.time_base units
                if stream.start_time is not None and stream.time_base is not None:
                    start_time_seconds = float(stream.start_time * stream.time_base)

                # 2) Fallback to container-level start_time (in av.time_base units)
                if (start_time_seconds <= 0) and (container.start_time is not None):
                    start_time_seconds = float(container.start_time * av.time_base)

                # 3) Fallback to first packet DTS in stream.time_base
                if start_time_seconds <= 0:
                    for packet in container.demux(stream):
                        if packet.dts is not None:
                            start_time_seconds = float(packet.dts * stream.time_base)
                            break
        except Exception as e:
            self.logger.warning(
                "PyAV metadata read failed; assuming 0 start_time",
                track_idx=track_idx,
                error=str(e),
            )
            start_time_seconds = 0.0

        self.logger.info(
            f"Track {track_idx} stream metadata: start_time={start_time_seconds:.3f}s",
            track_idx=track_idx,
        )
        return start_time_seconds

    def _apply_audio_padding(
        self,
        input_file_path: str,
        output_file_path: str,
        start_time_seconds: float,
        track_idx: int,
    ) -> None:
        """
        Apply silence padding to audio track using PyAV filter graph.
        Writes padded audio to output_file_path.

        Raises: Exception if padding fails
        """
        delay_ms = math.floor(start_time_seconds * 1000)

        self.logger.info(
            f"Padding track {track_idx} with {delay_ms}ms delay using PyAV",
            track_idx=track_idx,
            delay_ms=delay_ms,
        )

        try:
            # Open input and prepare output container
            with (
                av.open(input_file_path) as in_container,
                av.open(output_file_path, "w") as out_container,
            ):
                # Pick first audio stream
                in_stream = next(
                    (s for s in in_container.streams if s.type == "audio"), None
                )
                if in_stream is None:
                    raise Exception("No audio stream in input file")

                # Use standard Opus sample rate
                out_sample_rate = 48000

                # Create Opus audio stream
                out_stream = out_container.add_stream("libopus", rate=out_sample_rate)
                # 128 kbps target (Opus), matching previous configuration
                out_stream.bit_rate = 128000

                # Build filter graph: abuffer -> aresample (async=1) -> adelay -> sink
                graph = av.filter.Graph()

                # We'll feed s16/stereo/48k frames to abuffer
                abuf_args = (
                    f"time_base=1/{out_sample_rate}:"
                    f"sample_rate={out_sample_rate}:"
                    f"sample_fmt=s16:"
                    f"channel_layout=stereo"
                )
                src = graph.add("abuffer", args=abuf_args, name="src")
                aresample_f = graph.add("aresample", args="async=1", name="ares")

                # adelay requires one delay value per channel separated by '|'
                delays_arg = f"{delay_ms}|{delay_ms}"
                adelay_f = graph.add(
                    "adelay", args=f"delays={delays_arg}:all=1", name="delay"
                )
                sink = graph.add("abuffersink", name="sink")

                src.link_to(aresample_f)
                aresample_f.link_to(adelay_f)
                adelay_f.link_to(sink)
                graph.configure()

                # Resample incoming frames to s16/stereo/48k for graph and encoder
                resampler = AudioResampler(
                    format="s16", layout="stereo", rate=out_sample_rate
                )

                # Decode -> resample -> push through graph -> encode Opus
                for frame in in_container.decode(in_stream):
                    out_frames = resampler.resample(frame) or []
                    for rframe in out_frames:
                        rframe.sample_rate = out_sample_rate
                        rframe.time_base = Fraction(1, out_sample_rate)
                        src.push(rframe)

                        # Drain available frames from sink and encode
                        while True:
                            try:
                                f_out = sink.pull()
                            except Exception:
                                break
                            f_out.sample_rate = out_sample_rate
                            f_out.time_base = Fraction(1, out_sample_rate)
                            for packet in out_stream.encode(f_out):
                                out_container.mux(packet)

                # Flush filter graph and encoder
                src.push(None)
                while True:
                    try:
                        f_out = sink.pull()
                    except Exception:
                        break
                    f_out.sample_rate = out_sample_rate
                    f_out.time_base = Fraction(1, out_sample_rate)
                    for packet in out_stream.encode(f_out):
                        out_container.mux(packet)

                for packet in out_stream.encode(None):
                    out_container.mux(packet)
        except Exception as e:
            self.logger.error(
                "PyAV padding failed for track",
                track_idx=track_idx,
                delay_ms=delay_ms,
                error=str(e),
                exc_info=True,
            )
            raise

    async def mixdown_tracks(
        self,
        track_datas: list[bytes],
        writer: AudioFileWriterProcessor,
        offsets_seconds: list[float] | None = None,
    ) -> None:
        """
        Minimal multi-track mixdown using a PyAV filter graph (amix), no resampling.
        """

        # Discover target sample rate from first decodable frame
        target_sample_rate: int | None = None
        for data in track_datas:
            if not data:
                continue
            try:
                container = av.open(io.BytesIO(data))
                try:
                    for frame in container.decode(audio=0):
                        target_sample_rate = frame.sample_rate
                        break
                finally:
                    container.close()
            except Exception:
                continue
            if target_sample_rate:
                break

        if not target_sample_rate:
            self.logger.warning("Mixdown skipped - no decodable audio frames found")
            return

        # Build PyAV filter graph:
        # N abuffer (s32/stereo)
        #   -> optional adelay per input (for alignment)
        #   -> amix (s32)
        #   -> aformat(s16)
        #   -> sink
        graph = av.filter.Graph()
        inputs = []
        valid_track_datas = [d for d in track_datas if d]
        # Align offsets list with the filtered inputs (skip empties)
        input_offsets_seconds = None
        if offsets_seconds is not None:
            input_offsets_seconds = [
                offsets_seconds[i] for i, d in enumerate(track_datas) if d
            ]
        for idx, data in enumerate(valid_track_datas):
            args = (
                f"time_base=1/{target_sample_rate}:"
                f"sample_rate={target_sample_rate}:"
                f"sample_fmt=s32:"
                f"channel_layout=stereo"
            )
            in_ctx = graph.add("abuffer", args=args, name=f"in{idx}")
            inputs.append(in_ctx)

        if not inputs:
            self.logger.warning("Mixdown skipped - no valid inputs for graph")
            return

        mixer = graph.add("amix", args=f"inputs={len(inputs)}:normalize=0", name="mix")

        fmt = graph.add(
            "aformat",
            args=(
                f"sample_fmts=s32:channel_layouts=stereo:sample_rates={target_sample_rate}"
            ),
            name="fmt",
        )

        sink = graph.add("abuffersink", name="out")

        # Optional per-input delay before mixing
        delays_ms: list[int] = []
        if input_offsets_seconds is not None:
            base = min(input_offsets_seconds) if input_offsets_seconds else 0.0
            delays_ms = [
                max(0, int(round((o - base) * 1000))) for o in input_offsets_seconds
            ]
        else:
            delays_ms = [0 for _ in inputs]

        for idx, in_ctx in enumerate(inputs):
            delay_ms = delays_ms[idx] if idx < len(delays_ms) else 0
            if delay_ms > 0:
                # adelay requires one value per channel; use same for stereo
                adelay = graph.add(
                    "adelay",
                    args=f"delays={delay_ms}|{delay_ms}:all=1",
                    name=f"delay{idx}",
                )
                in_ctx.link_to(adelay)
                adelay.link_to(mixer, 0, idx)
            else:
                in_ctx.link_to(mixer, 0, idx)
        mixer.link_to(fmt)
        fmt.link_to(sink)
        graph.configure()

        # Open containers for decoding
        containers = []
        for i, d in enumerate(valid_track_datas):
            try:
                c = av.open(io.BytesIO(d))
                containers.append(c)
            except Exception as e:
                self.logger.warning(
                    "Mixdown: failed to open container", input=i, error=str(e)
                )
                containers.append(None)
        # Filter out Nones for decoders
        containers = [c for c in containers if c is not None]
        decoders = [c.decode(audio=0) for c in containers]
        active = [True] * len(decoders)
        # Per-input resamplers to enforce s32/stereo at the same rate (no resample of rate)
        resamplers = [
            AudioResampler(format="s32", layout="stereo", rate=target_sample_rate)
            for _ in decoders
        ]

        try:
            # Round-robin feed frames into graph, pull mixed frames as they become available
            while any(active):
                for i, (dec, is_active) in enumerate(zip(decoders, active)):
                    if not is_active:
                        continue
                    try:
                        frame = next(dec)
                    except StopIteration:
                        active[i] = False
                        continue

                    # Enforce same sample rate; convert format/layout to s16/stereo (no resample)
                    if frame.sample_rate != target_sample_rate:
                        # Skip frames with differing rate
                        continue
                    out_frames = resamplers[i].resample(frame) or []
                    for rf in out_frames:
                        rf.sample_rate = target_sample_rate
                        rf.time_base = Fraction(1, target_sample_rate)
                        inputs[i].push(rf)

                    # Drain available mixed frames
                    while True:
                        try:
                            mixed = sink.pull()
                        except Exception:
                            break
                        mixed.sample_rate = target_sample_rate
                        mixed.time_base = Fraction(1, target_sample_rate)
                        await writer.push(mixed)

            # Signal EOF to inputs and drain remaining
            for in_ctx in inputs:
                in_ctx.push(None)
            while True:
                try:
                    mixed = sink.pull()
                except Exception:
                    break
                mixed.sample_rate = target_sample_rate
                mixed.time_base = Fraction(1, target_sample_rate)
                await writer.push(mixed)
        finally:
            for c in containers:
                c.close()

    @broadcast_to_sockets
    async def set_status(self, transcript_id: str, status: TranscriptStatus):
        async with self.lock_transaction():
            return await transcripts_controller.set_status(transcript_id, status)

    async def on_waveform(self, data):
        async with self.transaction():
            waveform = TranscriptWaveform(waveform=data)
            transcript = await self.get_transcript()
            return await transcripts_controller.append_event(
                transcript=transcript, event="WAVEFORM", data=waveform
            )

    async def process(self, bucket_name: str, track_keys: list[str]):
        transcript = await self.get_transcript()

        # Clear transcript as we're going to regenerate everything
        async with self.transaction():
            await transcripts_controller.update(
                transcript,
                {
                    "events": [],
                    "topics": [],
                },
            )

        s3 = boto3.client(
            "s3",
            region_name=settings.RECORDING_STORAGE_AWS_REGION,
            aws_access_key_id=settings.RECORDING_STORAGE_AWS_ACCESS_KEY_ID,
            aws_secret_access_key=settings.RECORDING_STORAGE_AWS_SECRET_ACCESS_KEY,
        )

        storage = get_transcripts_storage()

        # Pre-download bytes for all tracks for mixing and transcription
        track_datas: list[bytes] = []
        for key in track_keys:
            try:
                obj = s3.get_object(Bucket=bucket_name, Key=key)
                track_datas.append(obj["Body"].read())
            except Exception as e:
                self.logger.warning(
                    "Skipping track - cannot read S3 object",
                    key=key,
                    error=str(e),
                    exc_info=True,
                )
                track_datas.append(b"")

        # Early validation: fail fast if all downloads failed
        valid_track_count = sum(1 for d in track_datas if d)
        if valid_track_count == 0:
            raise Exception(
                f"Failed to download all {len(track_keys)} tracks from S3 bucket {bucket_name}"
            )
        if valid_track_count < len(track_keys):
            self.logger.warning(
                f"Only {valid_track_count}/{len(track_keys)} tracks downloaded successfully",
                valid_count=valid_track_count,
                total_count=len(track_keys),
                failed_count=len(track_keys) - valid_track_count,
            )

        # PAD TRACKS FIRST - this creates full-length tracks with correct timeline
        padded_track_datas: list[bytes] = []
        padded_track_urls: list[str] = []
        for idx, data in enumerate(track_datas):
            if not data:
                padded_track_datas.append(b"")
                padded_track_urls.append("")
                continue

            padded_data, padded_url = await self.pad_track_for_transcription(
                data, idx, storage
            )
            padded_track_datas.append(padded_data)
            padded_track_urls.append(padded_url)
            self.logger.info(f"Padded track {idx} for transcription: {padded_url}")

        # Mixdown PADDED tracks (already aligned with timeline) into transcript.audio_mp3_filename
        try:
            # Ensure data directory exists
            transcript.data_path.mkdir(parents=True, exist_ok=True)

            mp3_writer = AudioFileWriterProcessor(
                path=str(transcript.audio_mp3_filename),
                on_duration=self.on_duration,
            )
            # Use PADDED tracks with NO additional offsets (already aligned by padding)
            await self.mixdown_tracks(
                padded_track_datas, mp3_writer, offsets_seconds=None
            )
            await mp3_writer.flush()

            # Upload the mixed audio to S3 for web playback
            if transcript.audio_mp3_filename.exists():
                mp3_data = transcript.audio_mp3_filename.read_bytes()
                storage_path = f"{transcript.id}/audio.mp3"
                await storage.put_file(storage_path, mp3_data)
                mp3_url = await storage.get_file_url(storage_path)

                # Update transcript to indicate audio is in storage
                await transcripts_controller.update(
                    transcript, {"audio_location": "storage"}
                )

                self.logger.info(
                    f"Uploaded mixed audio to storage",
                    storage_path=storage_path,
                    size=len(mp3_data),
                    url=mp3_url,
                )
            else:
                self.logger.warning("Mixdown file does not exist after processing")
        except Exception as e:
            self.logger.error("Mixdown failed", error=str(e), exc_info=True)

        # Generate waveform from the mixed audio file
        if transcript.audio_mp3_filename.exists():
            try:
                self.logger.info("Generating waveform from mixed audio")
                waveform_processor = AudioWaveformProcessor(
                    audio_path=transcript.audio_mp3_filename,
                    waveform_path=transcript.audio_waveform_filename,
                    on_waveform=self.on_waveform,
                )
                waveform_processor.set_pipeline(self.empty_pipeline)
                await waveform_processor.flush()
                self.logger.info("Waveform generated successfully")
            except Exception as e:
                self.logger.error(
                    "Waveform generation failed", error=str(e), exc_info=True
                )

        # Transcribe PADDED tracks - timestamps will be automatically correct!
        speaker_transcripts: list[TranscriptType] = []
        for idx, padded_url in enumerate(padded_track_urls):
            if not padded_url:
                continue

            try:
                # Transcribe the PADDED track
                t = await self.transcribe_file(padded_url, transcript.source_language)
            except Exception as e:
                self.logger.error(
                    "Transcription via default backend failed, trying local whisper",
                    track_idx=idx,
                    url=padded_url,
                    error=str(e),
                )
                try:
                    fallback = FileTranscriptAutoProcessor(name="whisper")
                    result = None

                    async def capture_result(r):
                        nonlocal result
                        result = r

                    fallback.on(capture_result)
                    await fallback.push(
                        FileTranscriptInput(
                            audio_url=padded_url, language=transcript.source_language
                        )
                    )
                    await fallback.flush()
                    if not result:
                        raise Exception("No transcript captured in fallback")
                    t = result
                except Exception as e2:
                    self.logger.error(
                        "Skipping track - transcription failed after fallback",
                        track_idx=idx,
                        url=padded_url,
                        error=str(e2),
                    )
                    continue

            if not t.words:
                continue

            # NO OFFSET ADJUSTMENT NEEDED!
            # Timestamps are already correct because we transcribed padded tracks
            # Just set speaker ID
            for w in t.words:
                w.speaker = idx

            speaker_transcripts.append(t)
            self.logger.info(
                f"Track {idx} transcribed successfully with {len(t.words)} words",
                track_idx=idx,
            )

        if not speaker_transcripts:
            raise Exception("No valid track transcriptions")

<<<<<<< HEAD
        self.logger.info(f"Cleaning up {len(padded_track_urls)} temporary S3 files")
        cleanup_tasks = []
        for idx, url in enumerate(padded_track_urls):
            if url:
                storage_path = (
                    f"file_pipeline/{transcript.id}/tracks/temp_track_{idx}.webm"
                )
                cleanup_tasks.append(storage.delete_file(storage_path))

        if cleanup_tasks:
            cleanup_results = await asyncio.gather(
                *cleanup_tasks, return_exceptions=True
            )
            for idx, result in enumerate(cleanup_results):
                if isinstance(result, Exception):
                    self.logger.warning(
                        f"Failed to cleanup temp track file {idx}",
                        error=str(result),
                    )

        # Merge all words and sort by timestamp
=======
        # Merge all words and sort by timestamp (monotonic invariant before topic detection)
>>>>>>> ed5506ef
        merged_words = []
        for t in speaker_transcripts:
            merged_words.extend(t.words)
        merged_words.sort(
            key=lambda w: w.start if hasattr(w, "start") and w.start is not None else 0
        )

        merged_transcript = TranscriptType(words=merged_words, translation=None)

        # Emit TRANSCRIPT event through the shared handler (persists and broadcasts)
        await self.on_transcript(merged_transcript)

        topics = await self.detect_topics(merged_transcript, transcript.target_language)
        await asyncio.gather(
            self.generate_title(topics),
            self.generate_summaries(topics),
            return_exceptions=False,
        )

        await self.set_status(transcript.id, "ended")

    async def transcribe_file(self, audio_url: str, language: str) -> TranscriptType:
        processor = FileTranscriptAutoProcessor()
        input_data = FileTranscriptInput(audio_url=audio_url, language=language)

        result: TranscriptType | None = None

        async def capture_result(transcript):
            nonlocal result
            result = transcript

        processor.on(capture_result)
        await processor.push(input_data)
        await processor.flush()

        if not result:
            raise ValueError("No transcript captured")

        return result

    async def detect_topics(
        self, transcript: TranscriptType, target_language: str
    ) -> list[TitleSummary]:
        chunk_size = 300
        topics: list[TitleSummary] = []

        async def on_topic(topic: TitleSummary):
            topics.append(topic)
            return await self.on_topic(topic)

        topic_detector = TranscriptTopicDetectorProcessor(callback=on_topic)
        topic_detector.set_pipeline(self.empty_pipeline)

        for i in range(0, len(transcript.words), chunk_size):
            chunk_words = transcript.words[i : i + chunk_size]
            if not chunk_words:
                continue

            chunk_transcript = TranscriptType(
                words=chunk_words, translation=transcript.translation
            )
            await topic_detector.push(chunk_transcript)

        await topic_detector.flush()
        return topics

    async def generate_title(self, topics: list[TitleSummary]):
        if not topics:
            self.logger.warning("No topics for title generation")
            return

        processor = TranscriptFinalTitleProcessor(callback=self.on_title)
        processor.set_pipeline(self.empty_pipeline)

        for topic in topics:
            await processor.push(topic)

        await processor.flush()

    async def generate_summaries(self, topics: list[TitleSummary]):
        if not topics:
            self.logger.warning("No topics for summary generation")
            return

        transcript = await self.get_transcript()
        processor = TranscriptFinalSummaryProcessor(
            transcript=transcript,
            callback=self.on_long_summary,
            on_short_summary=self.on_short_summary,
        )
        processor.set_pipeline(self.empty_pipeline)

        for topic in topics:
            await processor.push(topic)

        await processor.flush()


@shared_task
@asynctask
async def task_pipeline_multitrack_process(
    *, transcript_id: str, bucket_name: str, track_keys: list[str]
):
    pipeline = PipelineMainMultitrack(transcript_id=transcript_id)
    try:
        await pipeline.set_status(transcript_id, "processing")
        await pipeline.process(bucket_name, track_keys)
    except Exception:
        await pipeline.set_status(transcript_id, "error")
        raise

    post_chain = chain(
        task_cleanup_consent.si(transcript_id=transcript_id),
        task_pipeline_post_to_zulip.si(transcript_id=transcript_id),
        task_send_webhook_if_needed.si(transcript_id=transcript_id),
    )
    post_chain.delay()<|MERGE_RESOLUTION|>--- conflicted
+++ resolved
@@ -719,7 +719,6 @@
         if not speaker_transcripts:
             raise Exception("No valid track transcriptions")
 
-<<<<<<< HEAD
         self.logger.info(f"Cleaning up {len(padded_track_urls)} temporary S3 files")
         cleanup_tasks = []
         for idx, url in enumerate(padded_track_urls):
@@ -740,10 +739,7 @@
                         error=str(result),
                     )
 
-        # Merge all words and sort by timestamp
-=======
         # Merge all words and sort by timestamp (monotonic invariant before topic detection)
->>>>>>> ed5506ef
         merged_words = []
         for t in speaker_transcripts:
             merged_words.extend(t.words)
