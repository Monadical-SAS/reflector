--- conflicted
+++ resolved
@@ -4,14 +4,11 @@
 from time import monotonic
 from typing import TypeVar
 
-<<<<<<< HEAD
 import nltk
+from prometheus_client import Counter, Histogram
 from transformers import GenerationConfig
 
 from reflector.llm.llm_params import TaskParams
-=======
-from prometheus_client import Counter, Histogram
->>>>>>> 862e8ef3
 from reflector.logger import logger as reflector_logger
 from reflector.settings import settings
 from reflector.utils.retry import retry
@@ -147,25 +144,20 @@
         **kwargs,
     ) -> dict:
         logger.info("LLM generate", prompt=repr(prompt))
-<<<<<<< HEAD
+
         if gen_cfg:
             gen_cfg = gen_cfg.to_dict()
-        try:
-            result = await retry(self._generate)(
-                prompt=prompt,
-                gen_schema=gen_schema,
-                gen_cfg=gen_cfg,
-                **kwargs,
-            )
-=======
         self.m_generate_call.inc()
         try:
             with self.m_generate.time():
                 result = await retry(self._generate)(
-                    prompt=prompt, schema=schema, **kwargs
+                    prompt=prompt,
+                    gen_schema=gen_schema,
+                    gen_cfg=gen_cfg,
+                    **kwargs,
                 )
             self.m_generate_success.inc()
->>>>>>> 862e8ef3
+
         except Exception:
             logger.exception("Failed to call llm after retrying")
             self.m_generate_failure.inc()
