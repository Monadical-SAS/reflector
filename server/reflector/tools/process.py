--- conflicted
+++ resolved
@@ -3,38 +3,18 @@
 import av
 
 from reflector.logger import logger
-<<<<<<< HEAD
-from reflector.processors import (  # TranscriptFinalTitleProcessor,
-=======
 from reflector.processors import (
->>>>>>> e6c3c7fa
     AudioChunkerProcessor,
     AudioMergeProcessor,
     AudioTranscriptAutoProcessor,
     Pipeline,
-<<<<<<< HEAD
-=======
     PipelineEvent,
->>>>>>> e6c3c7fa
     TranscriptFinalSummaryProcessor,
     TranscriptLinerProcessor,
     TranscriptTopicDetectorProcessor,
 )
-<<<<<<< HEAD
 
 
-async def process_audio_file(filename, event_callback, only_transcript=False):
-    async def on_transcript(data):
-        await event_callback("transcript", data)
-=======
->>>>>>> e6c3c7fa
-
-
-<<<<<<< HEAD
-    async def on_title(data):
-        await event_callback("title", data)
-
-=======
 async def process_audio_file(
     filename,
     event_callback,
@@ -42,7 +22,6 @@
     source_language="en",
     target_language="en",
 ):
->>>>>>> e6c3c7fa
     # build pipeline for audio processing
     processors = [
         AudioChunkerProcessor(),
@@ -52,14 +31,8 @@
     ]
     if not only_transcript:
         processors += [
-<<<<<<< HEAD
-            TranscriptTopicDetectorProcessor.as_threaded(callback=on_topic),
-            # TranscriptFinalTitleProcessor.as_threaded(callback=on_title),
-            TranscriptFinalSummaryProcessor.as_threaded(callback=on_summary),
-=======
             TranscriptTopicDetectorProcessor.as_threaded(),
             TranscriptFinalSummaryProcessor.as_threaded(),
->>>>>>> e6c3c7fa
         ]
 
     # transcription output
@@ -94,19 +67,6 @@
     parser.add_argument("--output", "-o", help="Output file (output.jsonl)")
     args = parser.parse_args()
 
-<<<<<<< HEAD
-    async def event_callback(event, data):
-        if event == "transcript":
-            print(f"Transcript[{data.human_timestamp}]: {data.text}")
-        elif event == "topic":
-            print(f"Topic[{data.human_timestamp}]: title={data.title}")
-            print(f"Topic[{data.human_timestamp}]: summary={data.summary}")
-        elif event == "title":
-            print(f"Title: title={data.title}")
-        elif event == "summary":
-            print(f"Summary: duration={data.duration}")
-            print(f"Summary: summary={data.summary}")
-=======
     output_fd = None
     if args.output:
         output_fd = open(args.output, "w")
@@ -120,7 +80,6 @@
         if output_fd:
             output_fd.write(event.model_dump_json())
             output_fd.write("\n")
->>>>>>> e6c3c7fa
 
     asyncio.run(
         process_audio_file(
