--- conflicted
+++ resolved
@@ -9,10 +9,10 @@
 services:
   web:
     image: monadicalsas/reflector-frontend:latest
-<<<<<<< HEAD
     restart: unless-stopped
     env_file:
       - ./www/.env
+    pull_policy: always
     environment:
       - KV_URL=redis://redis:6379
     depends_on:
@@ -37,9 +37,6 @@
     restart: unless-stopped
     env_file:
       - ./server/.env
-=======
-    pull_policy: always
->>>>>>> 964cd78b
     environment:
       ENTRYPOINT: worker
     depends_on:
