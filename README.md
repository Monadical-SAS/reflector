<div align="center">
<img width="100" alt="image" src="https://github.com/user-attachments/assets/66fb367b-2c89-4516-9912-f47ac59c6a7f"/>

# Reflector

Reflector is an AI-powered audio transcription and meeting analysis platform that provides real-time transcription, speaker diarization, translation and summarization for audio content and live meetings. It works 100% with local models (whisper/parakeet, pyannote, seamless-m4t, and your local llm like phi-4).

[![Tests](https://github.com/monadical-sas/reflector/actions/workflows/test_server.yml/badge.svg?branch=main&event=push)](https://github.com/monadical-sas/reflector/actions/workflows/test_server.yml)
[![License: MIT](https://img.shields.io/badge/license-MIT-green.svg)](https://opensource.org/licenses/MIT)
</div>
</div>
<table>
  <tr>
    <td>
      <a href="https://github.com/user-attachments/assets/21f5597c-2930-4899-a154-f7bd61a59e97">
        <img width="700" alt="image" src="https://github.com/user-attachments/assets/21f5597c-2930-4899-a154-f7bd61a59e97" />
      </a>
    </td>
    <td>
      <a href="https://github.com/user-attachments/assets/f6b9399a-5e51-4bae-b807-59128d0a940c">
        <img width="700" alt="image" src="https://github.com/user-attachments/assets/f6b9399a-5e51-4bae-b807-59128d0a940c" />
      </a>
    </td>
    <td>
      <a href="https://github.com/user-attachments/assets/a42ce460-c1fd-4489-a995-270516193897">
        <img width="700" alt="image" src="https://github.com/user-attachments/assets/a42ce460-c1fd-4489-a995-270516193897" />
      </a>
    </td>
    <td>
      <a href="https://github.com/user-attachments/assets/21929f6d-c309-42fe-9c11-f1299e50fbd4">
        <img width="700" alt="image" src="https://github.com/user-attachments/assets/21929f6d-c309-42fe-9c11-f1299e50fbd4" />
      </a>
    </td>
  </tr>
</table>

## What is Reflector?

Reflector is a web application that utilizes local models to process audio content, providing:

- **Real-time Transcription**: Convert speech to text using [Whisper](https://github.com/openai/whisper) (multi-language) or [Parakeet](https://huggingface.co/nvidia/parakeet-tdt-0.6b-v2) (English) models
- **Speaker Diarization**: Identify and label different speakers using [Pyannote](https://github.com/pyannote/pyannote-audio) 3.1
- **Live Translation**: Translate audio content in real-time to many languages with [Facebook Seamless-M4T](https://github.com/facebookresearch/seamless_communication)
- **Topic Detection & Summarization**: Extract key topics and generate concise summaries using LLMs
- **Meeting Recording**: Create permanent records of meetings with searchable transcripts

Currently we provide [modal.com](https://modal.com/) gpu template to deploy.

## Background

The project architecture consists of three primary components:

- **Back-End**: Python server that offers an API and data persistence, found in `server/`.
- **Front-End**: NextJS React project hosted on Vercel, located in `www/`.
- **GPU implementation**: Providing services such as speech-to-text transcription, topic generation, automated summaries, and translations.

It also uses authentik for authentication if activated.

## Contribution Guidelines

All new contributions should be made in a separate branch, and goes through a Pull Request.
[Conventional commits](https://www.conventionalcommits.org/en/v1.0.0/) must be used for the PR title and commits.

## Usage

To record both your voice and the meeting you're taking part in, you need:

- For an in-person meeting, make sure your microphone is in range of all participants.
- If using several microphones, make sure to merge the audio feeds into one with an external tool.
- For an online meeting, if you do not use headphones, your microphone should be able to pick up both your voice and the audio feed of the meeting.
- If you want to use headphones, you need to merge the audio feeds with an external tool.

Permissions:

You may have to add permission for browser's microphone access to record audio in
`System Preferences -> Privacy & Security -> Microphone`
`System Preferences -> Privacy & Security -> Accessibility`. You will be prompted to provide these when you try to connect.

### How to Install Blackhole (Mac Only)

This is an external tool for merging the audio feeds as explained in the previous section of this document.
Note: We currently do not have instructions for Windows users.

- Install [Blackhole](https://github.com/ExistentialAudio/BlackHole)-2ch (2 ch is enough) by 1 of 2 options listed.
- Setup ["Aggregate device"](https://github.com/ExistentialAudio/BlackHole/wiki/Aggregate-Device) to route web audio and local microphone input.
- Setup [Multi-Output device](https://github.com/ExistentialAudio/BlackHole/wiki/Multi-Output-Device)
- Then goto `System Preferences -> Sound` and choose the devices created from the Output and Input tabs.
- The input from your local microphone, the browser run meeting should be aggregated into one virtual stream to listen to and the output should be fed back to your specified output devices if everything is configured properly.

## Installation

*Note: we're working toward better installation, theses instructions are not accurate for now*

### Frontend

Start with `cd www`.

**Installation**

```bash
pnpm install
cp .env.example .env
```

Then, fill in the environment variables in `.env` as needed. If you are unsure on how to proceed, ask in Zulip.

**Run in development mode**

```bash
pnpm dev
```

Then (after completing server setup and starting it) open [http://localhost:3000](http://localhost:3000) to view it in the browser.

**OpenAPI Code Generation**

To generate the TypeScript files from the openapi.json file, make sure the python server is running, then run:

```bash
pnpm openapi
```

### Backend

Start with `cd server`.

**Run in development mode**

```bash
docker compose up -d redis

# on the first run, or if the schemas changed
uv run alembic upgrade head

# start the worker
uv run celery -A reflector.worker.app worker --loglevel=info

# start the app
uv run -m reflector.app --reload
```

Then fill `.env` with the omitted values (ask in Zulip).

**Crontab (optional)**

For crontab (only healthcheck for now), start the celery beat (you don't need it on your local dev environment):

```bash
uv run celery -A reflector.worker.app beat
```

### GPU models

Currently, reflector heavily use custom local models, deployed on modal. All the micro services are available in server/gpu/

To deploy llm changes to modal, you need:
- a modal account
- set up the required secret in your modal account (REFLECTOR_GPU_APIKEY)
- install the modal cli
- connect your modal cli to your account if not done previously
- `modal run path/to/required/llm`

## Using local files

You can manually process an audio file by calling the process tool:

```bash
uv run python -m reflector.tools.process path/to/audio.wav
```

<<<<<<< HEAD
=======

>>>>>>> 0e6a3f44
## Feature Flags

Reflector uses environment variable-based feature flags to control application functionality. These flags allow you to enable or disable features without code changes.

### Available Feature Flags

| Feature Flag | Environment Variable |
|-------------|---------------------|
| `requireLogin` | `NEXT_PUBLIC_FEATURE_REQUIRE_LOGIN` |
| `privacy` | `NEXT_PUBLIC_FEATURE_PRIVACY` |
| `browse` | `NEXT_PUBLIC_FEATURE_BROWSE` |
| `sendToZulip` | `NEXT_PUBLIC_FEATURE_SEND_TO_ZULIP` |
| `rooms` | `NEXT_PUBLIC_FEATURE_ROOMS` |

### Setting Feature Flags

Feature flags are controlled via environment variables using the pattern `NEXT_PUBLIC_FEATURE_{FEATURE_NAME}` where `{FEATURE_NAME}` is the SCREAMING_SNAKE_CASE version of the feature name.

**Examples:**
```bash
# Enable user authentication requirement
NEXT_PUBLIC_FEATURE_REQUIRE_LOGIN=true

# Disable browse functionality
NEXT_PUBLIC_FEATURE_BROWSE=false

# Enable Zulip integration
NEXT_PUBLIC_FEATURE_SEND_TO_ZULIP=true
```<|MERGE_RESOLUTION|>--- conflicted
+++ resolved
@@ -168,10 +168,6 @@
 uv run python -m reflector.tools.process path/to/audio.wav
 ```
 
-<<<<<<< HEAD
-=======
-
->>>>>>> 0e6a3f44
 ## Feature Flags
 
 Reflector uses environment variable-based feature flags to control application functionality. These flags allow you to enable or disable features without code changes.
