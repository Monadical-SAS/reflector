<div align="center">
<img width="100" alt="image" src="https://github.com/user-attachments/assets/66fb367b-2c89-4516-9912-f47ac59c6a7f"/>

# Reflector

Reflector is an AI-powered audio transcription and meeting analysis platform that provides real-time transcription, speaker diarization, translation and summarization for audio content and live meetings. It works 100% with local models (whisper/parakeet, pyannote, seamless-m4t, and your local llm like phi-4).

[![Tests](https://github.com/monadical-sas/reflector/actions/workflows/test_server.yml/badge.svg?branch=main&event=push)](https://github.com/monadical-sas/reflector/actions/workflows/test_server.yml)
[![License: MIT](https://img.shields.io/badge/license-MIT-green.svg)](https://opensource.org/licenses/MIT)
</div>
</div>
<table>
  <tr>
    <td>
      <a href="https://github.com/user-attachments/assets/21f5597c-2930-4899-a154-f7bd61a59e97">
        <img width="700" alt="image" src="https://github.com/user-attachments/assets/21f5597c-2930-4899-a154-f7bd61a59e97" />
      </a>
    </td>
    <td>
      <a href="https://github.com/user-attachments/assets/f6b9399a-5e51-4bae-b807-59128d0a940c">
        <img width="700" alt="image" src="https://github.com/user-attachments/assets/f6b9399a-5e51-4bae-b807-59128d0a940c" />
      </a>
    </td>
    <td>
      <a href="https://github.com/user-attachments/assets/a42ce460-c1fd-4489-a995-270516193897">
        <img width="700" alt="image" src="https://github.com/user-attachments/assets/a42ce460-c1fd-4489-a995-270516193897" />
      </a>
    </td>
    <td>
      <a href="https://github.com/user-attachments/assets/21929f6d-c309-42fe-9c11-f1299e50fbd4">
        <img width="700" alt="image" src="https://github.com/user-attachments/assets/21929f6d-c309-42fe-9c11-f1299e50fbd4" />
      </a>
    </td>
  </tr>
</table>

## What is Reflector?

Reflector is a web application that utilizes local models to process audio content, providing:

- **Real-time Transcription**: Convert speech to text using [Whisper](https://github.com/openai/whisper) (multi-language) or [Parakeet](https://huggingface.co/nvidia/parakeet-tdt-0.6b-v2) (English) models
- **Speaker Diarization**: Identify and label different speakers using [Pyannote](https://github.com/pyannote/pyannote-audio) 3.1
- **Live Translation**: Translate audio content in real-time to many languages with [Facebook Seamless-M4T](https://github.com/facebookresearch/seamless_communication)
- **Topic Detection & Summarization**: Extract key topics and generate concise summaries using LLMs
- **Meeting Recording**: Create permanent records of meetings with searchable transcripts

Currently we provide [modal.com](https://modal.com/) gpu template to deploy.

## Background

The project architecture consists of three primary components:

- **Back-End**: Python server that offers an API and data persistence, found in `server/`.
- **Front-End**: NextJS React project hosted on Vercel, located in `www/`.
- **GPU implementation**: Providing services such as speech-to-text transcription, topic generation, automated summaries, and translations.

It also uses authentik for authentication if activated.

## Contribution Guidelines

All new contributions should be made in a separate branch, and goes through a Pull Request.
[Conventional commits](https://www.conventionalcommits.org/en/v1.0.0/) must be used for the PR title and commits.

## Usage

To record both your voice and the meeting you're taking part in, you need:

- For an in-person meeting, make sure your microphone is in range of all participants.
- If using several microphones, make sure to merge the audio feeds into one with an external tool.
- For an online meeting, if you do not use headphones, your microphone should be able to pick up both your voice and the audio feed of the meeting.
- If you want to use headphones, you need to merge the audio feeds with an external tool.

Permissions:

You may have to add permission for browser's microphone access to record audio in
`System Preferences -> Privacy & Security -> Microphone`
`System Preferences -> Privacy & Security -> Accessibility`. You will be prompted to provide these when you try to connect.

### How to Install Blackhole (Mac Only)

This is an external tool for merging the audio feeds as explained in the previous section of this document.
Note: We currently do not have instructions for Windows users.

- Install [Blackhole](https://github.com/ExistentialAudio/BlackHole)-2ch (2 ch is enough) by 1 of 2 options listed.
- Setup ["Aggregate device"](https://github.com/ExistentialAudio/BlackHole/wiki/Aggregate-Device) to route web audio and local microphone input.
- Setup [Multi-Output device](https://github.com/ExistentialAudio/BlackHole/wiki/Multi-Output-Device)
- Then goto `System Preferences -> Sound` and choose the devices created from the Output and Input tabs.
- The input from your local microphone, the browser run meeting should be aggregated into one virtual stream to listen to and the output should be fed back to your specified output devices if everything is configured properly.

## Installation

*Note: we're working toward better installation, theses instructions are not accurate for now*

### Frontend

Start with `cd www`.

**Installation**

```bash
pnpm install
cp .env.example .env
```

Then, fill in the environment variables in `.env` as needed. If you are unsure on how to proceed, ask in Zulip.

**Run in development mode**

```bash
pnpm dev
```

Then (after completing server setup and starting it) open [http://localhost:3000](http://localhost:3000) to view it in the browser.

**OpenAPI Code Generation**

To generate the TypeScript files from the openapi.json file, make sure the python server is running, then run:

```bash
pnpm openapi
```

### Backend

Start with `cd server`.

**Run in development mode**

```bash
docker compose up -d redis

# on the first run, or if the schemas changed
uv run alembic upgrade head

# start the worker
uv run celery -A reflector.worker.app worker --loglevel=info

# start the app
uv run -m reflector.app --reload
```

Then fill `.env` with the omitted values (ask in Zulip).

**Crontab (optional)**

For crontab (only healthcheck for now), start the celery beat (you don't need it on your local dev environment):

```bash
uv run celery -A reflector.worker.app beat
```

### GPU models

Currently, reflector heavily use custom local models, deployed on modal. All the micro services are available in server/gpu/

To deploy llm changes to modal, you need:
- a modal account
- set up the required secret in your modal account (REFLECTOR_GPU_APIKEY)
- install the modal cli
- connect your modal cli to your account if not done previously
- `modal run path/to/required/llm`

## Using local files

You can manually process an audio file by calling the process tool:

```bash
uv run python -m reflector.tools.process path/to/audio.wav
```

<<<<<<< HEAD
=======

>>>>>>> 369ecdff
## Feature Flags

Reflector uses environment variable-based feature flags to control application functionality. These flags allow you to enable or disable features without code changes.

### Available Feature Flags

| Feature Flag | Environment Variable |
|-------------|---------------------|
| `requireLogin` | `NEXT_PUBLIC_FEATURE_REQUIRE_LOGIN` |
| `privacy` | `NEXT_PUBLIC_FEATURE_PRIVACY` |
| `browse` | `NEXT_PUBLIC_FEATURE_BROWSE` |
| `sendToZulip` | `NEXT_PUBLIC_FEATURE_SEND_TO_ZULIP` |
| `rooms` | `NEXT_PUBLIC_FEATURE_ROOMS` |

### Setting Feature Flags

Feature flags are controlled via environment variables using the pattern `NEXT_PUBLIC_FEATURE_{FEATURE_NAME}` where `{FEATURE_NAME}` is the SCREAMING_SNAKE_CASE version of the feature name.

**Examples:**
```bash
# Enable user authentication requirement
NEXT_PUBLIC_FEATURE_REQUIRE_LOGIN=true

# Disable browse functionality
NEXT_PUBLIC_FEATURE_BROWSE=false

# Enable Zulip integration
NEXT_PUBLIC_FEATURE_SEND_TO_ZULIP=true
```<|MERGE_RESOLUTION|>--- conflicted
+++ resolved
@@ -168,10 +168,7 @@
 uv run python -m reflector.tools.process path/to/audio.wav
 ```
 
-<<<<<<< HEAD
-=======
-
->>>>>>> 369ecdff
+
 ## Feature Flags
 
 Reflector uses environment variable-based feature flags to control application functionality. These flags allow you to enable or disable features without code changes.
